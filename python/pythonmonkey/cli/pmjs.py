#! /usr/bin/env python3
# @file         pmjs - PythonMonkey REPL
# @author       Wes Garland, wes@distributive.network
# @date         June 2023
# @copyright Copyright (c) 2023 Distributive Corp.

import sys
import os
import signal
import getopt
import readline
import asyncio
import pythonmonkey as pm
from pythonmonkey.lib import pmdb, wtfpm

globalThis = pm.eval("globalThis")
evalOpts = {'filename': __file__, 'fromPythonFrame': True, 'strict': False}  # type: pm.EvalOptions

if (os.getenv('PMJS_PATH')):
  requirePath = list(map(os.path.abspath, os.getenv('PMJS_PATH').split(',')))
else:
  requirePath = False

pm.eval("""'use strict';
const cmds = {};

cmds.help = function help() {
  return '.' +
`exit     Exit the REPL
.help     Print this help message
.load     Load JS from a file into the REPL session
.save     Save all evaluated commands in this REPL session to a file
.python   Evaluate a Python statement, returning result as global variable $n.
          Use '.python reset' to reset back to $1.
          Statement starting with 'from' or 'import' are silently executed.

Press Ctrl+C to abort current expression, Ctrl+D to exit the REPL`
};

cmds.exit = python.exit;
cmds.python = function pythonCmd(...args) {
  var retval;
  const cmd = args.join(' ').trim();

  if (cmd === 'reset')
  {
    for (let i=0; i < pythonCmd.serial; i++)
      delete globalThis['$' + i];
    pythonCmd.serial = 0;
    return;
  }

  if (cmd === '')
    return;

  try
  {
    if (arguments[0] === 'from' || arguments[0] === 'import')
      return python.exec(cmd);
    retval = python.eval(cmd);
  }
  catch(error)
  {
    globalThis._error = error;
    return util.inspect(error);
  }

  pythonCmd.serial = (pythonCmd.serial || 0) + 1;
  globalThis['$' + pythonCmd.serial] = retval;
  python.stdout.write('$' + pythonCmd.serial + ' = ');
  return util.inspect(retval);
};

/**
 * Handle a .xyz repl command. Invokes function cmds[XXX], passing arguments that the user typed as the
 * function arguments. The function arguments are space-delimited arguments; arguments surrounded by
 * quotes can include spaces, similar to how bash parses arguments. Argument parsing cribbed from
 * stackoverflow user Tsuneo Yoshioka, question 4031900.
 *
 * @param {string} cmdLine     the command the user typed, without the leading .
 * @returns {string} to display
 */
globalThis.replCmd = function replCmd(cmdLine)
{
  const cmdName = (cmdLine.match(/^[^ ]+/) || ['help'])[0];
  const args = cmdLine.slice(cmdName.length).trim();
  const argv = args.match(/\\\\?.|^$/g).reduce((p, c) => {
        if (c === '"')
          p.quote ^= 1;
        else if (!p.quote && c === ' ')
          p.a.push('');
        else
          p.a[p.a.length-1] += c.replace(/\\\\(.)/,"$1");
        return  p;
    }, {a: ['']}).a;

  if (!cmds.hasOwnProperty(cmdName))
    return `Invalid REPL keyword`;
  return cmds[cmdName].apply(null, argv);
}

/**
 * Evaluate a complete statement, built by the Python readline loop.
 */
globalThis.replEval = function replEval(statement)
{
  const indirectEval = eval;
  var originalStatement = statement;
  var result;
  var mightBeObjectLiteral = false;

  /* A statement which starts with a { and does not end with a ; is treated as an object literal,
   * and to get the parser in to Expression mode instead of Statement mode, we surround any expression
   * like that which is also a valid compilation unit with parens, then if that is a syntax error,
   * we re-evaluate without the parens.
   */
  if (/^\\s*\\{.*[^;\\s]\\s*$/.test(statement))
  {
    const testStatement = `(${statement})`;
    if (globalThis.python.pythonMonkey.isCompilableUnit(testStatement))
      statement = testStatement;
  }

  try
  {
    try
    {
      result = indirectEval(statement);
    }
    catch(evalError)
    {
      /* Don't retry paren-wrapped statements which weren't syntax errors, as they might have
       * side-effects. Never retry if we didn't paren-wrap.
       */
      if (!(evalError instanceof SyntaxError) || originalStatement === statement)
        throw evalError;
      globalThis._swallowed_error = evalError;
      result = indirectEval(originalStatement);
    }

    globalThis._ = result;
    return util.inspect(result);
  }
  catch(error)
  {
    globalThis._error = error;
    return util.inspect(error);
  }
}
""", evalOpts)


async def repl():
  """
  Start a REPL to evaluate JavaScript code in the extra-module environment. Multi-line statements and
  readline history are supported. ^C support is sketchy. Exit the REPL with ^D or ".quit".
  """

  print('Welcome to PythonMonkey v' + pm.__version__ + '.')
  print('Type ".help" for more information.')
  readline.parse_and_bind('set editing-mode emacs')
  histfile = os.getenv('PMJS_REPL_HISTORY') or os.path.expanduser('~/.pmjs_history')
  if (os.path.exists(histfile)):
    try:
      readline.read_history_file(histfile)
    except BaseException:
      pass

  got_sigint = 0
  statement = ''
  readline_skip_chars = 0
  inner_loop = False

  def save_history():
    nonlocal histfile
    readline.write_history_file(histfile)

  import atexit
  atexit.register(save_history)

  def quit():
    """
    Quit the REPL. Repl saved by atexit handler.
    """
    globalThis.python.exit()  # need for python.exit.code in require.py

  def sigint_handler(signum, frame):
    """
    Handle ^C by aborting the entry of the current statement and quitting when double-struck.

    Sometimes this happens in the main input() function. When that happens statement is "", because
    we have not yet returned from input(). Sometimes it happens in the middle of the inner loop's
    input() - in that case, statement is the beginning of a multiline expression. Hitting ^C in the
    middle of a multiline express cancels its input, but readline's input() doesn't return, so we
    have to print the extra > prompt and fake it by later getting rid of the first readline_skip_chars
    characters from the input buffer.
    """
    nonlocal got_sigint
    nonlocal statement
    nonlocal readline_skip_chars
    nonlocal inner_loop

    got_sigint = got_sigint + 1
    if (got_sigint > 1):
      raise EOFError

    if (not inner_loop):
      if (got_sigint == 1 and len(readline.get_line_buffer()) == readline_skip_chars):
        # First ^C with nothing in the input buffer
        sys.stdout.write("\n(To exit, press Ctrl+C again or Ctrl+D or type .exit)")
      elif (got_sigint == 1 and readline.get_line_buffer() != ""):
        # Input buffer has text - clear it
        got_sigint = 0
        readline_skip_chars = len(readline.get_line_buffer())
    else:
      if (got_sigint == 1 and statement == "" and len(readline.get_line_buffer()) == readline_skip_chars):
        # statement == "" means that the inner loop has already seen ^C and is now faking the outer loop
        sys.stdout.write("\n(To exit, press Ctrl+C again or Ctrl+D or type .exit)")
      elif (got_sigint == 1 and statement != ""):
        # ^C happened on inner loop while it was still thinking we were doing a multiline-expression; since
        # we can't break the input() function, we set it up to return an outer expression and fake the outer loop
        got_sigint = 0
        readline_skip_chars = len(readline.get_line_buffer())

    sys.stdout.write("\n> ")
    statement = ""
  signal.signal(signal.SIGINT, sigint_handler)

  # Main Loop
  #
  # Read lines entered by the user and collect them in a statement. Once the statement is a candiate
  # for JavaScript evaluation (determined by pm.isCompilableUnit(), send it to replEval(). Statements
  # beginning with a . are interpreted as REPL commands and sent to replCmd().
  #
  # Beware - extremely tricky interplay between readline and the SIGINT handler. This is largely because we
  # we can't clear the pending line buffer, so we have to fake it by re-displaying the prompt and subtracting
  # characters. Another complicating factor is that the handler will suspend and resume readline, but there
  # is no mechanism to force readline to return before the user presses enter.
  #
  while got_sigint < 2:
    try:
      await asyncio.sleep(0)
      inner_loop = False
      if (statement == ""):
        statement = input('> ')[readline_skip_chars:]
      readline_skip_chars = 0

      if (len(statement) == 0):
        continue
      if (statement[0] == '.'):
        cmd_output = globalThis.replCmd(statement[1:])
        if (cmd_output is not None):
          print(cmd_output)
        statement = ""
        continue
      if (pm.isCompilableUnit(statement)):
        print(globalThis.replEval(statement))
        statement = ""
        got_sigint = 0
      else:
        got_sigint = 0
        # This loop builds a multi-line statement, but if the user hits ^C during this build, we
        # abort the statement. The tricky part here is that the input('... ') doesn't quit when
        # SIGINT is received, so we have to patch things up so that the next-entered line is
        # treated as the input at the top of the loop.
        while (got_sigint == 0):
          await asyncio.sleep(0)
          inner_loop = True
          lineBuffer = input('... ')
          more = lineBuffer[readline_skip_chars:]
          readline_skip_chars = 0
          if (got_sigint > 0):
            statement = more
            break
          statement = statement + '\n' + more
          if (pm.isCompilableUnit(statement)):
            print(globalThis.replEval(statement))
            statement = ""
            break
    except EOFError:
      print()
      quit()


def usage():
  print("""Usage: pmjs [options] [ script.js ] [arguments]

Options:
  -                    script read from stdin (default if no file name is provided, interactive mode if a tty)
  --                   indicate the end of node options
  -e, --eval=...       evaluate script
  -h, --help           print pnode command line options (currently set)
  -i, --interactive    always enter the REPL even if stdin does not appear to be a terminal
  -p, --print [...]    evaluate script and print result
  -r, --require...     module to preload (option can be repeated)
  -v, --version        print PythonMonkey version
  --use-strict         evaluate -e, -p, and REPL code in strict mode
  --inspect            enable pmdb, a gdb-like JavaScript debugger interface
  --wtf                enable WTFPythonMonkey, a tool that can detect hanging timers when Ctrl-C is hit

Environment variables:
TZ                            specify the timezone configuration
PMJS_PATH                     ':'-separated list of directories prefixed to the module search path
PMJS_REPL_HISTORY             path to the persistent REPL history file"""
        )


def initGlobalThis():
  """
  Initialize globalThis for pmjs use in the extra-module context (eg -r, -e, -p). This context
  needs a require function which resolves modules relative to the current working directory at pmjs
  launch. The global require is to the JS function using a trick instead of a JS-wrapped-Python-wrapped function
  """
  global requirePath

  require = pm.createRequire(os.path.abspath(os.getcwd() + '/__pmjs_virtual__'), requirePath)
  globalThis.require = require
  globalInitModule = require(
      os.path.realpath(
          os.path.dirname(__file__) +
          "/../lib/pmjs/global-init"))  # module load has side-effects
  globalThis.arguments = sys.argv
  return globalInitModule


def main():
  """
  Main program entry point
  """
  enterRepl = sys.stdin.isatty()
  forceRepl = False
  globalInitModule = initGlobalThis()
  global requirePath

  try:
    opts, args = getopt.getopt(sys.argv[1:], "hie:p:r:v", ["help", "eval=", "print=",
                               "require=", "version", "interactive", "use-strict", "inspect"])
  except getopt.GetoptError as err:
    # print help information and exit:
    print(err)  # will print something like "option -a not recognized"
    usage()
    sys.exit(2)
  output = None
  verbose = False
  for o, a in opts:
    if o in ("-v", "--version"):
      print(pm.__version__)
      sys.exit()
    elif o in ("--use-strict"):
      evalOpts['strict'] = True
    elif o in ("-h", "--help"):
      usage()
      sys.exit()
    elif o in ("-i", "--interactive"):
      forceRepl = True
    elif o in ("-e", "--eval"):
      async def runEval():
        pm.eval(a, evalOpts)
        await pm.wait()
      asyncio.run(runEval())
      enterRepl = False
    elif o in ("-p", "--print"):
      async def runEvalPrint():
        ret = pm.eval(a, evalOpts)
        pm.eval("ret => console.log(ret)", evalOpts)(ret)
        await pm.wait()
      asyncio.run(runEvalPrint())
      enterRepl = False
    elif o in ("-r", "--require"):
      globalThis.require(a)
    elif o in ("--inspect"):
      pmdb.enable()
    else:
      assert False, "unhandled option"

  if (len(args) > 0):
    async def runJS():
      globalInitModule.patchGlobalRequire()
      pm.runProgramModule(args[0], args, requirePath)
      await pm.wait()  # blocks until all asynchronous calls finish
    asyncio.run(runJS())
  elif (enterRepl or forceRepl):
    async def runREPL():
      globalInitModule.initReplLibs()
      await repl()
      await pm.wait()
    asyncio.run(runREPL())

  globalThis.python.exit()  # need for python.exit.code in require.py

<<<<<<< HEAD
    try:
        opts, args = getopt.getopt(sys.argv[1:], "hie:p:r:v", ["help", "eval=", "print=", "require=", "version", "interactive", "use-strict", "inspect", "wtf"])
    except getopt.GetoptError as err:
        # print help information and exit:
        print(err)  # will print something like "option -a not recognized"
        usage()
        sys.exit(2)
    output = None
    verbose = False
    enableWTF = False
    for o, a in opts:
        if o in ("-v", "--version"):
            print(pm.__version__)
            sys.exit()
        elif o in ("--use-strict"):
            evalOpts['strict'] = True
        elif o in ("-h", "--help"):
            usage()
            sys.exit()
        elif o in ("-i", "--interactive"):
            forceRepl = True
        elif o in ("-e", "--eval"):
            async def runEval():
                pm.eval(a, evalOpts)
                await pm.wait()
            asyncio.run(runEval())
            enterRepl = False
        elif o in ("-p", "--print"):
            async def runEvalPrint():
                ret = pm.eval(a, evalOpts)
                pm.eval("ret => console.log(ret)", evalOpts)(ret)
                await pm.wait()
            asyncio.run(runEvalPrint())
            enterRepl = False
        elif o in ("-r", "--require"):
            globalThis.require(a)
        elif o in ("--inspect"):
            pmdb.enable()
        elif o in ("--wtf"):
            enableWTF = True
        else:
            assert False, "unhandled option"

    if (len(args) > 0):
        async def runJS():
            globalInitModule.patchGlobalRequire()
            pm.runProgramModule(args[0], args, requirePath)
            await pm.wait() # blocks until all asynchronous calls finish
        try:
            asyncio.run(runJS())
        except KeyboardInterrupt:
            print() # silently going to end the program instead of printing out the Python traceback
            if enableWTF:
                wtfpm.printTimersDebugInfo()
    elif (enterRepl or forceRepl):
        async def runREPL():
            globalInitModule.initReplLibs()
            await repl()
            await pm.wait()
        asyncio.run(runREPL())

    globalThis.python.exit(); # need for python.exit.code in require.py
=======
>>>>>>> e31cc943

if __name__ == "__main__":
  main()<|MERGE_RESOLUTION|>--- conflicted
+++ resolved
@@ -334,7 +334,7 @@
 
   try:
     opts, args = getopt.getopt(sys.argv[1:], "hie:p:r:v", ["help", "eval=", "print=",
-                               "require=", "version", "interactive", "use-strict", "inspect"])
+                               "require=", "version", "interactive", "use-strict", "inspect", "wtf"])
   except getopt.GetoptError as err:
     # print help information and exit:
     print(err)  # will print something like "option -a not recognized"
@@ -342,6 +342,7 @@
     sys.exit(2)
   output = None
   verbose = False
+  enableWTF = False
   for o, a in opts:
     if o in ("-v", "--version"):
       print(pm.__version__)
@@ -370,6 +371,8 @@
       globalThis.require(a)
     elif o in ("--inspect"):
       pmdb.enable()
+    elif o in ("--wtf"):
+      enableWTF = True
     else:
       assert False, "unhandled option"
 
@@ -378,7 +381,12 @@
       globalInitModule.patchGlobalRequire()
       pm.runProgramModule(args[0], args, requirePath)
       await pm.wait()  # blocks until all asynchronous calls finish
-    asyncio.run(runJS())
+    try:
+      asyncio.run(runJS())
+    except KeyboardInterrupt:
+      print()  # silently going to end the program instead of printing out the Python traceback
+      if enableWTF:
+        wtfpm.printTimersDebugInfo()
   elif (enterRepl or forceRepl):
     async def runREPL():
       globalInitModule.initReplLibs()
@@ -386,73 +394,6 @@
       await pm.wait()
     asyncio.run(runREPL())
 
-  globalThis.python.exit()  # need for python.exit.code in require.py
-
-<<<<<<< HEAD
-    try:
-        opts, args = getopt.getopt(sys.argv[1:], "hie:p:r:v", ["help", "eval=", "print=", "require=", "version", "interactive", "use-strict", "inspect", "wtf"])
-    except getopt.GetoptError as err:
-        # print help information and exit:
-        print(err)  # will print something like "option -a not recognized"
-        usage()
-        sys.exit(2)
-    output = None
-    verbose = False
-    enableWTF = False
-    for o, a in opts:
-        if o in ("-v", "--version"):
-            print(pm.__version__)
-            sys.exit()
-        elif o in ("--use-strict"):
-            evalOpts['strict'] = True
-        elif o in ("-h", "--help"):
-            usage()
-            sys.exit()
-        elif o in ("-i", "--interactive"):
-            forceRepl = True
-        elif o in ("-e", "--eval"):
-            async def runEval():
-                pm.eval(a, evalOpts)
-                await pm.wait()
-            asyncio.run(runEval())
-            enterRepl = False
-        elif o in ("-p", "--print"):
-            async def runEvalPrint():
-                ret = pm.eval(a, evalOpts)
-                pm.eval("ret => console.log(ret)", evalOpts)(ret)
-                await pm.wait()
-            asyncio.run(runEvalPrint())
-            enterRepl = False
-        elif o in ("-r", "--require"):
-            globalThis.require(a)
-        elif o in ("--inspect"):
-            pmdb.enable()
-        elif o in ("--wtf"):
-            enableWTF = True
-        else:
-            assert False, "unhandled option"
-
-    if (len(args) > 0):
-        async def runJS():
-            globalInitModule.patchGlobalRequire()
-            pm.runProgramModule(args[0], args, requirePath)
-            await pm.wait() # blocks until all asynchronous calls finish
-        try:
-            asyncio.run(runJS())
-        except KeyboardInterrupt:
-            print() # silently going to end the program instead of printing out the Python traceback
-            if enableWTF:
-                wtfpm.printTimersDebugInfo()
-    elif (enterRepl or forceRepl):
-        async def runREPL():
-            globalInitModule.initReplLibs()
-            await repl()
-            await pm.wait()
-        asyncio.run(runREPL())
-
-    globalThis.python.exit(); # need for python.exit.code in require.py
-=======
->>>>>>> e31cc943
 
 if __name__ == "__main__":
   main()