--- conflicted
+++ resolved
@@ -1,10 +1,6 @@
 from .pythonmonkey import *
-<<<<<<< HEAD
-from .require import *
-=======
 from .require import *
 
 # Expose the package version
 import importlib.metadata
-__version__= importlib.metadata.version(__name__)
->>>>>>> bfee9f2a
+__version__= importlib.metadata.version(__name__)