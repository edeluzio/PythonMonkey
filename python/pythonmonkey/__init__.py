--- conflicted
+++ resolved
@@ -6,9 +6,9 @@
 import importlib.metadata
 __version__= importlib.metadata.version(__name__)
 
-<<<<<<< HEAD
-# Load the module by default to make `console` globally available
+# Load the module by default to make `console`/`atob`/`btoa` globally available
 require("console")
+require("base64")
 
 # Add the `.keys()` method on `Object.prototype` to get JSObjectProxy dict() conversion working
 # Conversion from a dict-subclass to a strict dict by `dict(subclass)` internally calls the .keys() method to read the dictionary keys, 
@@ -23,9 +23,4 @@
   Object.defineProperty(Object.prototype, "keys", keysMethod)
   Object.defineProperty(Array.prototype, "keys", keysMethod)
 }
-""")(lambda *args: list(args))
-=======
-# Load the module by default to make `console`/`atob`/`btoa` globally available
-require("console")
-require("base64")
->>>>>>> 190a1a22
+""")(lambda *args: list(args))