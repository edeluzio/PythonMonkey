# Export public PythonMonkey APIs
from .pythonmonkey import *
from .helpers import *
from .require import *

# Expose the package version
import importlib.metadata
__version__= importlib.metadata.version(__name__)
del importlib

# Load the module by default to expose global APIs
require("console")
require("base64")
<<<<<<< HEAD
require("timers")
=======

# Add the `.keys()` method on `Object.prototype` to get JSObjectProxy dict() conversion working
# Conversion from a dict-subclass to a strict dict by `dict(subclass)` internally calls the .keys() method to read the dictionary keys, 
# but .keys on a JSObjectProxy can only come from the JS side
pythonmonkey.eval("""
(makeList) => {
  const keysMethod = {
    get() {
      return () => makeList(...Object.keys(this))
    }
  }
  Object.defineProperty(Object.prototype, "keys", keysMethod)
  Object.defineProperty(Array.prototype, "keys", keysMethod)
}
""", { 'filename': __file__, 'fromPythonFrame': True })(lambda *args: list(args))
>>>>>>> 25b8ea6a
<|MERGE_RESOLUTION|>--- conflicted
+++ resolved
@@ -11,9 +11,7 @@
 # Load the module by default to expose global APIs
 require("console")
 require("base64")
-<<<<<<< HEAD
 require("timers")
-=======
 
 # Add the `.keys()` method on `Object.prototype` to get JSObjectProxy dict() conversion working
 # Conversion from a dict-subclass to a strict dict by `dict(subclass)` internally calls the .keys() method to read the dictionary keys, 
@@ -28,5 +26,4 @@
   Object.defineProperty(Object.prototype, "keys", keysMethod)
   Object.defineProperty(Array.prototype, "keys", keysMethod)
 }
-""", { 'filename': __file__, 'fromPythonFrame': True })(lambda *args: list(args))
->>>>>>> 25b8ea6a
+""", { 'filename': __file__, 'fromPythonFrame': True })(lambda *args: list(args))