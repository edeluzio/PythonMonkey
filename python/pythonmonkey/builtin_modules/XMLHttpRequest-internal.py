--- conflicted
+++ resolved
@@ -44,7 +44,6 @@
     onNetworkError: Callable[[aiohttp.ClientError], None],
     /
 ):
-<<<<<<< HEAD
   debug = pm.bootstrap.require("debug")
 
   class BytesPayloadWithProgress(aiohttp.BytesPayload):
@@ -99,7 +98,7 @@
         res.close()
 
       # readyState HEADERS_RECEIVED
-      responseData: XHRResponse = {  # FIXME: PythonMonkey bug: the dict will be GCed if directly as an argument
+      processResponse({
           'url': str(res.real_url),
           'status': res.status,
           'statusText': str(res.reason or ''),
@@ -108,8 +107,7 @@
           'getAllResponseHeaders': getAllResponseHeaders,
           'abort': abort,
           'contentLength': res.content_length or 0,
-      }
-      processResponse(responseData)
+      })
 
       async for data in res.content.iter_any():
         processBodyChunk(bytearray(data))  # PythonMonkey only accepts the mutable bytearray type
@@ -126,83 +124,6 @@
 def decodeStr(data: bytes, encoding='utf-8'):  # XXX: Remove this once we get proper TextDecoder support
   return str(data, encoding=encoding)
 
-=======
-    debug = pm.bootstrap.require("debug");
-
-    class BytesPayloadWithProgress(aiohttp.BytesPayload):
-        _chunkMaxLength = 2**16 # aiohttp default
-
-        async def write(self, writer) -> None:
-            debug('xhr:io')('begin chunked write')
-            buf = io.BytesIO(self._value)
-            chunk = buf.read(self._chunkMaxLength)
-            while chunk:
-                debug('xhr:io')('  writing', len(chunk), 'bytes')
-                await writer.write(chunk)
-                processRequestBodyChunkLength(len(chunk))
-                chunk = buf.read(self._chunkMaxLength)
-            processRequestEndOfBody()
-            debug('xhr:io')('finish chunked write')
-
-    if isinstance(body, str):
-        body = bytes(body, "utf-8")
-
-    # set default headers
-    headers.setdefault("user-agent", f"Python/{platform.python_version()} PythonMonkey/{pm.__version__}")
-    debug('xhr:headers')('after set default\n', headers)
-
-    if timeoutMs > 0:
-        timeoutOptions = aiohttp.ClientTimeout(total=timeoutMs/1000) # convert to seconds
-    else:
-        timeoutOptions = aiohttp.ClientTimeout() # default timeout
-
-    try:
-        debug('xhr:aiohttp')('creating request for', url)
-        async with aiohttp.request(method=method,
-                                url=yarl.URL(url, encoded=True),
-                                headers=headers,
-                                data=BytesPayloadWithProgress(body) if body else None,
-                                timeout=timeoutOptions,
-        ) as res:
-            debug('xhr:aiohttp')('got', res.content_type, 'result')
-            def getResponseHeader(name: str):
-                return res.headers.get(name)
-            def getAllResponseHeaders():
-                headers = []
-                for name, value in res.headers.items():
-                    headers.append(f"{name.lower()}: {value}")
-                headers.sort()
-                return "\r\n".join(headers)
-            def abort():
-                debug('xhr:io')('abort')
-                res.close()
-
-            # readyState HEADERS_RECEIVED
-            processResponse({
-                'url': str(res.real_url),
-                'status': res.status,
-                'statusText': str(res.reason or ''),
-
-                'getResponseHeader': getResponseHeader,
-                'getAllResponseHeaders': getAllResponseHeaders,
-                'abort': abort,
-                'contentLength': res.content_length or 0,
-            })
-
-            async for data in res.content.iter_any():
-                processBodyChunk(bytearray(data)) # PythonMonkey only accepts the mutable bytearray type
-            # readyState DONE
-            processEndOfBody()
-    except asyncio.TimeoutError as e:
-        onTimeoutError(e)
-        raise # rethrow
-    except aiohttp.ClientError as e:
-        onNetworkError(e)
-        raise # rethrow
-
-def decodeStr(data: bytes, encoding='utf-8'): # XXX: Remove this once we get proper TextDecoder support
-    return str(data, encoding=encoding)
->>>>>>> 926313b7
 
 # Module exports
 exports['request'] = request  # type: ignore
