--- conflicted
+++ resolved
@@ -67,12 +67,6 @@
 
 See also: examples/
 
-<<<<<<< HEAD
-### Method 1
-After compiling the project in the `build/src` folder you will find a `.so` file named `pythonmonkey.so`. This is the shared object file that contains the pythonmonkey module.
-
-=======
->>>>>>> 90f981db
 ### Install from [PyPI](https://pypi.org/project/pythonmonkey/)
 
 > PythonMonkey is not release-ready yet. Our first public release is scheduled for mid-June 2023.
