--- conflicted
+++ resolved
@@ -43,11 +43,8 @@
 pytest = "^7.3.1"
 pip = "^23.1.2"
 numpy = [
-<<<<<<< HEAD
-=======
   # numpy hasn't released for Python 3.12 yet on PyPI, but Anaconda nightly build has it.
   # TODO: use the PyPI build once the wheels are released for Python 3.12
->>>>>>> cf30f0b5
   {version = "^2.0.0.dev0", allow-prereleases = true, source = "anaconda-nightly", python = "3.12.*"},
   {version = "^1.24.3", python = "<3.12"},
 ]
