import pytest
import pythonmonkey as pm
import random
from datetime import datetime, timedelta, timezone
import math
from io import StringIO
import sys

def test_passes():
    assert True

def test_eval_numbers_floats():
    for _ in range(10):
        py_number = random.uniform(-1000000,1000000)
        js_number = pm.eval(repr(py_number))
        assert py_number == js_number

def test_eval_numbers_floats_nan():
    jsNaN = pm.eval("NaN")
    assert math.isnan(jsNaN)

def test_eval_numbers_floats_negative_zero():
    jsNegZero = pm.eval("-0")
    assert jsNegZero == 0
    assert jsNegZero == 0.0 # expected that -0.0 == 0.0 == 0
    # https://docs.python.org/3/library/math.html#math.copysign
    assert math.copysign(1.0, jsNegZero) == -1.0

def test_eval_numbers_floats_inf():
    jsPosInf = pm.eval("Infinity")
    jsNegInf = pm.eval("-Infinity")
    assert jsPosInf == float("+inf")
    assert jsNegInf == float("-inf")

def test_eval_numbers_integers():
    for _ in range(10):
        py_number = random.randint(-1000000,1000000)
        js_number = pm.eval(repr(py_number))
        assert py_number == js_number

def test_eval_booleans():
    py_bool = True
    js_bool = pm.eval('true')
    assert py_bool == js_bool
    py_bool = False
    js_bool = pm.eval('false')
    assert py_bool == js_bool

def test_eval_dates():
    MIN_YEAR = 1 # https://docs.python.org/3/library/datetime.html#datetime.MINYEAR
    MAX_YEAR = 2023
    start = datetime(MIN_YEAR, 1, 1, 00, 00, 00, tzinfo=timezone.utc)
    years = MAX_YEAR - MIN_YEAR + 1
    end = start + timedelta(days=365 * years)
    for _ in range(10):
        py_date = start + (end - start) * random.random()
        # round to milliseconds precision because the smallest unit for js Date is 1ms
        py_date = py_date.replace(microsecond=min(round(py_date.microsecond, -3), 999000)) # microsecond must be in 0..999999, but it would be rounded to 1000000 if >= 999500
        js_date = pm.eval(f'new Date("{py_date.isoformat()}")')
        assert py_date == js_date

def test_eval_boxed_booleans():
    py_bool = True
    js_bool = pm.eval('new Boolean(true)')
    assert py_bool == js_bool
    py_bool = False
    js_bool = pm.eval('new Boolean(false)')
    assert py_bool == js_bool

def test_eval_boxed_numbers_floats():
    for _ in range(10):
        py_number = random.uniform(-1000000,1000000)
        js_number = pm.eval(f'new Number({repr(py_number)})')
        assert py_number == js_number

def test_eval_boxed_numbers_integers():
    for _ in range(10):
        py_number = random.randint(-1000000,1000000)
        js_number = pm.eval(f'new Number({repr(py_number)})')
        assert py_number == js_number

def test_eval_exceptions():
    # should print out the correct error messages
    with pytest.raises(pm.SpiderMonkeyError, match='SyntaxError: "" literal not terminated before end of script'):
        pm.eval('"123')
    with pytest.raises(pm.SpiderMonkeyError, match="SyntaxError: missing } in compound statement"):
        pm.eval('{')
    with pytest.raises(pm.SpiderMonkeyError, match="TypeError: can't convert BigInt to number"):
        pm.eval('1n + 1')
    with pytest.raises(pm.SpiderMonkeyError, match="ReferenceError: RANDOM_VARIABLE is not defined"):
        pm.eval('RANDOM_VARIABLE')
    with pytest.raises(pm.SpiderMonkeyError, match="RangeError: invalid array length"):
        pm.eval('new Array(-1)')
    with pytest.raises(pm.SpiderMonkeyError, match="Error: abc"):
        # manually by the `throw` statement
        pm.eval('throw new Error("abc")')

    # ANYTHING can be thrown in JS
    with pytest.raises(pm.SpiderMonkeyError, match="uncaught exception: 9007199254740993"):
        pm.eval('throw 9007199254740993n') # 2**53+1
    with pytest.raises(pm.SpiderMonkeyError, match="uncaught exception: null"):
        pm.eval('throw null')
    with pytest.raises(pm.SpiderMonkeyError, match="uncaught exception: undefined"):
        pm.eval('throw undefined')
    with pytest.raises(pm.SpiderMonkeyError, match="uncaught exception: something from toString"):
        # (side effect) calls the `toString` method if an object is thrown
        pm.eval('throw { toString() { return "something from toString" } }')

    # convert JS Error object to a Python Exception object for later use (in a `raise` statement)
    js_err = pm.eval("new RangeError('to be raised in Python')")
    assert isinstance(js_err, BaseException)
    assert isinstance(js_err, Exception)
    assert type(js_err) == pm.SpiderMonkeyError
    with pytest.raises(pm.SpiderMonkeyError, match="RangeError: to be raised in Python"):
        raise js_err

    # convert Python Exception object to a JS Error object
    get_err_msg = pm.eval("(err) => err.message")
    assert "Python BufferError: ttt" == get_err_msg(BufferError("ttt"))
    js_rethrow = pm.eval("(err) => { throw err }")
    with pytest.raises(pm.SpiderMonkeyError, match="Error: Python BaseException: 123"):
        js_rethrow(BaseException("123"))

def test_eval_exceptions_nested_py_js_py():
    def c():
        raise Exception('this is an exception')
    b = pm.eval('''(x) => {
        try { 
            x() 
        } catch(e) {
            return "Caught in JS " + e;
        }
    }''')
    assert b(c) == "Caught in JS Error: Python Exception: this is an exception"

def test_eval_exceptions_nested_js_py_js():
    c = pm.eval("() => { throw TypeError('this is an exception'); }")

    def b(x):
        try:
            x()
            return ""
        except Exception as e:
            return "Caught in Py " + str(e)
    ret = b(c)
    assert ("Caught in Py Error in" in ret) and ("TypeError: this is an exception" in ret)

def test_eval_undefined():
    x = pm.eval("undefined")
    assert x == None

def test_eval_null():
    x = pm.eval("null")
    assert x == pm.null
    
def test_eval_functions():
    f = pm.eval("() => { return undefined }")
    assert f() == None

    g = pm.eval("() => { return null}")
    assert g() == pm.null

    h = pm.eval("(a, b) => {return a + b}")
    n = 10
    for _ in range(n):
        a = random.randint(-1000, 1000)
        b = random.randint(-1000, 1000)
        assert h(a, b) == (a + b)
    
    for _ in range (n):
        a = random.uniform(-1000.0, 1000.0)
        b = random.uniform(-1000.0, 1000.0)
        assert h(a, b) == (a + b)
    
    assert math.isnan(h(float("nan"), 1))
    assert math.isnan(h(float("+inf"), float("-inf")))

def test_eval_functions_latin1_string_args():
    concatenate = pm.eval("(a, b) => { return a + b}")
    n = 10
    for i in range(n):
        length1 = random.randint(0x0000, 0xFFFF)
        length2 = random.randint(0x0000, 0xFFFF)
        string1 = ''
        string2 = ''

        for j in range(length1):
            codepoint = random.randint(0x00, 0xFFFF)
            string1 += chr(codepoint) # add random chr in ucs2 range
        for j in range(length2):
            codepoint = random.randint(0x00, 0xFFFF)
            string2 += chr(codepoint)
        
        assert concatenate(string1, string2) == (string1 + string2)

def test_eval_functions_ucs2_string_args():
    concatenate = pm.eval("(a, b) => { return a + b}")
    n = 10
    for i in range(n):
        length1 = random.randint(0x0000, 0xFFFF)
        length2 = random.randint(0x0000, 0xFFFF)
        string1 = ''
        string2 = ''

        for j in range(length1):
            codepoint = random.randint(0x00, 0xFF)
            string1 += chr(codepoint) # add random chr in latin1 range
        for j in range(length2):
            codepoint = random.randint(0x00, 0xFF)
            string2 += chr(codepoint)
        
        assert concatenate(string1, string2) == (string1 + string2)

def test_eval_functions_ucs4_string_args():
    concatenate = pm.eval("(a, b) => { return a + b}")
    n = 10
    for i in range(n):
        length1 = random.randint(0x0000, 0xFFFF)
        length2 = random.randint(0x0000, 0xFFFF)
        string1 = ''
        string2 = ''

        for j in range(length1):
            codepoint = random.randint(0x010000, 0x10FFFF)
            string1 += chr(codepoint) # add random chr outside BMP
        for j in range(length2):
            codepoint = random.randint(0x010000, 0x10FFFF)
            string2 += chr(codepoint)
        
        assert concatenate(string1, string2) == (string1 + string2)

def test_eval_functions_roundtrip():
    # BF-60 https://github.com/Distributive-Network/PythonMonkey/pull/18
    def ident(x):
        return x
    js_fn_back = pm.eval("(py_fn) => py_fn(()=>{ return 'YYZ' })")(ident)
    # pm.collect() # TODO: to be fixed in BF-59
    assert "YYZ" == js_fn_back()

def test_eval_functions_pyfunction_in_closure():
    # BF-58 https://github.com/Distributive-Network/PythonMonkey/pull/19
    def fn1():
        def fn0(n):
            return n + 100
        return fn0
    assert 101.9 == fn1()(1.9)
    assert 101.9 == pm.eval("(fn1) => { return fn1 }")(fn1())(1.9)
    assert 101.9 == pm.eval("(fn1, x) => { return fn1()(x) }")(fn1, 1.9)
    assert 101.9 == pm.eval("(fn1) => { return fn1() }")(fn1)(1.9)

def test_unwrap_py_function():
    # https://github.com/Distributive-Network/PythonMonkey/issues/65
    def pyFunc():
        pass
    unwrappedPyFunc = pm.eval("(wrappedPyFunc) => { return wrappedPyFunc }")(pyFunc)
    assert unwrappedPyFunc is pyFunc

def test_unwrap_js_function():
    # https://github.com/Distributive-Network/PythonMonkey/issues/65
    wrappedJSFunc = pm.eval("const JSFunc = () => { return 0 }\nJSFunc")
    assert pm.eval("(unwrappedJSFunc) => { return unwrappedJSFunc === JSFunc }")(wrappedJSFunc)

def test_eval_functions_pyfunctions_ints():
    caller = pm.eval("(func, param1, param2) => { return func(param1, param2) }")
    def add(a, b):
        return a + b
    n = 10
    for i in range(n):
        int1 = random.randint(0x0000, 0xFFFF)
        int2 = random.randint(0x0000, 0xFFFF)
        assert caller(add, int1, int2) == int1 + int2

def test_eval_functions_pyfunctions_strs():
    caller = pm.eval("(func, param1, param2) => { return func(param1, param2) }")
    def concatenate(a, b):
        return a + b
    n = 10
    for i in range(n):
        length1 = random.randint(0x0000, 0xFFFF)
        length2 = random.randint(0x0000, 0xFFFF)
        string1 = ''
        string2 = ''

        for j in range(length1):
            codepoint = random.randint(0x0000, 0xFFFF)
            string1 += chr(codepoint) # add random chr
        for j in range(length2):
            codepoint = random.randint(0x0000, 0xFFFF)
            string2 += chr(codepoint)
        assert caller(concatenate, string1, string2) == string1 + string2

def test_globalThis():
    obj = pm.eval('globalThis')
    assert str(obj).__contains__("{'python': {'pythonMonkey':")

<<<<<<< HEAD
def test_console_globalThis():
    temp_out = StringIO()
    sys.stdout = temp_out
    pm.eval('console.log(globalThis)')
    assert temp_out.getvalue().__contains__("{ python: \n   { pythonMonkey: \n")    

def test_console_array():
    temp_out = StringIO()
    sys.stdout = temp_out
    items = [1, 2, 3]
    pm.eval('console.log')(items)
    assert temp_out.getvalue() == "[ \x1b[33m1\x1b[39m, \x1b[33m2\x1b[39m, \x1b[33m3\x1b[39m ]\n"      
=======
def test_py_evaloptions_string_type():
    evalOpts = {'filename': 'GoodFile'}     
    try:
        pm.eval("{throw new Error()}", evalOpts) 
    except Exception as e:    
        assert str(e).__contains__("Error in file GoodFile")           

def test_js_evaloptions_string_type():
    evalOpts = pm.eval("({'filename': 'GoodFile'})")  
    try:
        pm.eval("{throw new Error()}", evalOpts) 
    except Exception as e:    
        assert str(e).__contains__("Error in file GoodFile")        

def test_py_evaloptions_long_type():
    evalOpts = {'lineno': 10}     
    try:
        pm.eval("{throw new Error()}", evalOpts) 
    except Exception as e:    
        assert str(e).__contains__("on line 10")           

def test_js_evaloptions_long_type():
    evalOpts = pm.eval("({'lineno': 10})")  
    try:
        pm.eval("{throw new Error()}", evalOpts) 
    except Exception as e:    
        assert str(e).__contains__("on line 10")     

def test_py_evaloptions_boolean_type():
    evalOpts = {'strict': True}     
    try:
        pm.eval("{a = 9}", evalOpts) 
    except Exception as e:    
        assert str(e).__contains__("ReferenceError: assignment to undeclared variable a")           

def test_js_evaloptions_boolean_type():
    evalOpts = pm.eval("({'strict': true})")  
    try:
        pm.eval("{a = 9}", evalOpts) 
    except Exception as e:    
        assert str(e).__contains__("ReferenceError: assignment to undeclared variable a")
>>>>>>> e9c6d1a4
<|MERGE_RESOLUTION|>--- conflicted
+++ resolved
@@ -287,13 +287,54 @@
         for j in range(length2):
             codepoint = random.randint(0x0000, 0xFFFF)
             string2 += chr(codepoint)
-        assert caller(concatenate, string1, string2) == string1 + string2
+        assert caller(concatenate, string1, string2) == string1 + string2  
+
+def test_py_evaloptions_string_type():
+    evalOpts = {'filename': 'GoodFile'}     
+    try:
+        pm.eval("{throw new Error()}", evalOpts) 
+    except Exception as e:    
+        assert str(e).__contains__("Error in file GoodFile")           
+
+def test_js_evaloptions_string_type():
+    evalOpts = pm.eval("({'filename': 'GoodFile'})")  
+    try:
+        pm.eval("{throw new Error()}", evalOpts) 
+    except Exception as e:    
+        assert str(e).__contains__("Error in file GoodFile")        
+
+def test_py_evaloptions_long_type():
+    evalOpts = {'lineno': 10}     
+    try:
+        pm.eval("{throw new Error()}", evalOpts) 
+    except Exception as e:    
+        assert str(e).__contains__("on line 10")           
+
+def test_js_evaloptions_long_type():
+    evalOpts = pm.eval("({'lineno': 10})")  
+    try:
+        pm.eval("{throw new Error()}", evalOpts) 
+    except Exception as e:    
+        assert str(e).__contains__("on line 10")     
+
+def test_py_evaloptions_boolean_type():
+    evalOpts = {'strict': True}     
+    try:
+        pm.eval("{a = 9}", evalOpts) 
+    except Exception as e:    
+        assert str(e).__contains__("ReferenceError: assignment to undeclared variable a")           
+
+def test_js_evaloptions_boolean_type():
+    evalOpts = pm.eval("({'strict': true})")  
+    try:
+        pm.eval("{a = 9}", evalOpts) 
+    except Exception as e:    
+        assert str(e).__contains__("ReferenceError: assignment to undeclared variable a")
 
 def test_globalThis():
     obj = pm.eval('globalThis')
     assert str(obj).__contains__("{'python': {'pythonMonkey':")
 
-<<<<<<< HEAD
 def test_console_globalThis():
     temp_out = StringIO()
     sys.stdout = temp_out
@@ -305,47 +346,4 @@
     sys.stdout = temp_out
     items = [1, 2, 3]
     pm.eval('console.log')(items)
-    assert temp_out.getvalue() == "[ \x1b[33m1\x1b[39m, \x1b[33m2\x1b[39m, \x1b[33m3\x1b[39m ]\n"      
-=======
-def test_py_evaloptions_string_type():
-    evalOpts = {'filename': 'GoodFile'}     
-    try:
-        pm.eval("{throw new Error()}", evalOpts) 
-    except Exception as e:    
-        assert str(e).__contains__("Error in file GoodFile")           
-
-def test_js_evaloptions_string_type():
-    evalOpts = pm.eval("({'filename': 'GoodFile'})")  
-    try:
-        pm.eval("{throw new Error()}", evalOpts) 
-    except Exception as e:    
-        assert str(e).__contains__("Error in file GoodFile")        
-
-def test_py_evaloptions_long_type():
-    evalOpts = {'lineno': 10}     
-    try:
-        pm.eval("{throw new Error()}", evalOpts) 
-    except Exception as e:    
-        assert str(e).__contains__("on line 10")           
-
-def test_js_evaloptions_long_type():
-    evalOpts = pm.eval("({'lineno': 10})")  
-    try:
-        pm.eval("{throw new Error()}", evalOpts) 
-    except Exception as e:    
-        assert str(e).__contains__("on line 10")     
-
-def test_py_evaloptions_boolean_type():
-    evalOpts = {'strict': True}     
-    try:
-        pm.eval("{a = 9}", evalOpts) 
-    except Exception as e:    
-        assert str(e).__contains__("ReferenceError: assignment to undeclared variable a")           
-
-def test_js_evaloptions_boolean_type():
-    evalOpts = pm.eval("({'strict': true})")  
-    try:
-        pm.eval("{a = 9}", evalOpts) 
-    except Exception as e:    
-        assert str(e).__contains__("ReferenceError: assignment to undeclared variable a")
->>>>>>> e9c6d1a4
+    assert temp_out.getvalue() == "[ \x1b[33m1\x1b[39m, \x1b[33m2\x1b[39m, \x1b[33m3\x1b[39m ]\n"    