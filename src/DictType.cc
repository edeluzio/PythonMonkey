#include "include/DictType.hh"

#include "include/modules/pythonmonkey/pythonmonkey.hh"
#include "include/JSObjectProxy.hh"
#include "include/PyType.hh"
#include "include/pyTypeFactory.hh"

#include <jsfriendapi.h>
#include <jsapi.h>
<<<<<<< HEAD
#include <js/Equality.h>
=======
>>>>>>> fb7cb573

#include <Python.h>

#include <string>

DictType::DictType() {
  this->pyObject = PyDict_New();
}

DictType::DictType(PyObject *object) : PyType(object) {}

DictType::DictType(JSContext *cx, JS::Handle<JS::Value> jsObject) {
<<<<<<< HEAD
  JSObjectProxy *proxy = PyObject_New(JSObjectProxy, &JSObjectProxyType);
=======
  JSObjectProxy *proxy = (JSObjectProxy *)PyObject_CallObject((PyObject *)&JSObjectProxyType, NULL);
>>>>>>> fb7cb573
  JS::RootedObject obj(cx);
  JS_ValueToObject(cx, jsObject, &obj);
  proxy->jsObject.set(obj);
  this->pyObject = (PyObject *)proxy;
}

void DictType::set(PyType *key, PyType *value) {
  PyDict_SetItem(this->pyObject, key->getPyObject(), value->getPyObject());
}

PyType *DictType::get(PyType *key) const {
  PyObject *retrieved_object = PyDict_GetItem(this->pyObject, key->getPyObject());
  return retrieved_object != NULL ? pyTypeFactory(retrieved_object) : nullptr;
}<|MERGE_RESOLUTION|>--- conflicted
+++ resolved
@@ -7,10 +7,6 @@
 
 #include <jsfriendapi.h>
 #include <jsapi.h>
-<<<<<<< HEAD
-#include <js/Equality.h>
-=======
->>>>>>> fb7cb573
 
 #include <Python.h>
 
@@ -23,11 +19,7 @@
 DictType::DictType(PyObject *object) : PyType(object) {}
 
 DictType::DictType(JSContext *cx, JS::Handle<JS::Value> jsObject) {
-<<<<<<< HEAD
-  JSObjectProxy *proxy = PyObject_New(JSObjectProxy, &JSObjectProxyType);
-=======
   JSObjectProxy *proxy = (JSObjectProxy *)PyObject_CallObject((PyObject *)&JSObjectProxyType, NULL);
->>>>>>> fb7cb573
   JS::RootedObject obj(cx);
   JS_ValueToObject(cx, jsObject, &obj);
   proxy->jsObject.set(obj);
