--- conflicted
+++ resolved
@@ -7,10 +7,6 @@
 
 #include <jsfriendapi.h>
 #include <jsapi.h>
-<<<<<<< HEAD
-#include <js/Equality.h>
-=======
->>>>>>> 827ec07a
 
 #include <Python.h>
 
