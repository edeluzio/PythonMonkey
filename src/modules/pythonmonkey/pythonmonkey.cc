/**
 * @file pythonmonkey.cc
 * @author Caleb Aikens (caleb@distributive.network)
 * @brief This file defines the pythonmonkey module, along with its various functions.
 * @version 0.1
 * @date 2023-03-29
 * 
 * @copyright Copyright (c) 2023
 * 
 */

#include "include/modules/pythonmonkey/pythonmonkey.hh"


#include "include/BoolType.hh"
#include "include/setSpiderMonkeyException.hh"
#include "include/DateType.hh"
#include "include/FloatType.hh"
#include "include/FuncType.hh"
<<<<<<< HEAD
#include "include/PyType.hh"
=======
>>>>>>> 0c60bb42
#include "include/pyTypeFactory.hh"
#include "include/StrType.hh"

#include <jsapi.h>
#include <js/CompilationAndEvaluation.h>
#include <js/Class.h>
#include <js/Date.h>
#include <js/Initialization.h>
#include <js/Object.h>
#include <js/Proxy.h>
#include <js/SourceText.h>
#include <js/Symbol.h>

#include <Python.h>
#include <datetime.h>

typedef std::unordered_map<PyType *, std::vector<JS::PersistentRooted<JS::Value> *>>::iterator PyToGCIterator;
typedef struct {
  PyObject_HEAD
} NullObject;

std::unordered_map<PyType *, std::vector<JS::PersistentRooted<JS::Value> *>> PyTypeToGCThing; /**< data structure to hold memoized PyObject & GCThing data for handling GC*/

<<<<<<< HEAD
// @TODO (Caleb Aikens) figure out how to use C99-style designated initializers with a modern C++ compiler
static PyTypeObject NullType = {
  .ob_base = PyVarObject_HEAD_INIT(NULL, 0)
  .tp_name = "pythonmonkey.Null",
  .tp_basicsize = sizeof(NullObject),
  .tp_itemsize = 0,
  .tp_dealloc = NULL,
  .tp_vectorcall_offset = NULL,
  .tp_getattr = NULL,
  .tp_setattr = NULL,
  .tp_as_async = NULL,
  .tp_repr = NULL,
  .tp_as_number = NULL,
  .tp_as_sequence = NULL,
  .tp_as_mapping = NULL,
  .tp_hash = NULL,
  .tp_call = NULL,
  .tp_str = NULL,
  .tp_getattro = NULL,
  .tp_setattro = NULL,
  .tp_as_buffer = NULL,
  .tp_flags = Py_TPFLAGS_DEFAULT,
  .tp_doc = PyDoc_STR("Javascript null object"),
  .tp_traverse = NULL,
  .tp_clear = NULL,
  .tp_richcompare = NULL,
  .tp_weaklistoffset = NULL,
  .tp_iter = NULL,
  .tp_iternext = NULL,
  .tp_methods = NULL,
  .tp_members = NULL,
  .tp_getset = NULL,
  .tp_base = NULL,
  .tp_dict = NULL,
  .tp_descr_get = NULL,
  .tp_descr_set = NULL,
  .tp_dictoffset = NULL,
  .tp_init = NULL,
  .tp_alloc = NULL,
  .tp_new = PyType_GenericNew,
  .tp_free = NULL,
  .tp_is_gc = NULL,
  .tp_bases = NULL,
  .tp_mro = NULL,
  .tp_cache = NULL,
  .tp_subclasses = NULL,
  .tp_weaklist = NULL,
  .tp_del = NULL,
  .tp_version_tag = NULL,
  .tp_finalize = NULL,
  .tp_vectorcall = NULL,
};

static void cleanup() {
  if (cx) JS_DestroyContext(cx);
=======
static void cleanup() {
  JS_DestroyContext(GLOBAL_CX);
>>>>>>> 0c60bb42
  JS_ShutDown();
  delete global;
}

void memoizePyTypeAndGCThing(PyType *pyType, JS::Handle<JS::Value> GCThing) {
<<<<<<< HEAD
  JS::PersistentRooted<JS::Value> *RootedGCThing = new JS::PersistentRooted<JS::Value>(cx, GCThing);
=======
  JS::PersistentRooted<JS::Value> *RootedGCThing = new JS::PersistentRooted<JS::Value>(GLOBAL_CX, GCThing);
>>>>>>> 0c60bb42
  PyToGCIterator pyIt = PyTypeToGCThing.find(pyType);

  if (pyIt == PyTypeToGCThing.end()) { // if the PythonObject is not memoized
    std::vector<JS::PersistentRooted<JS::Value> *> gcVector(
      {{RootedGCThing}});
    PyTypeToGCThing.insert({{pyType, gcVector}});
  }
  else {
    pyIt->second.push_back(RootedGCThing);
  }
}

void handleSharedPythonMonkeyMemory(JSContext *cx, JSGCStatus status, JS::GCReason reason, void *data) {
  if (status == JSGCStatus::JSGC_BEGIN) {
    PyToGCIterator pyIt = PyTypeToGCThing.begin();
    while (pyIt != PyTypeToGCThing.end()) {
      // If the PyObject reference count is exactly 1, then the only reference to the object is the one
      // we are holding, which means the object is ready to be free'd.
      if (PyObject_GC_IsFinalized(pyIt->first->getPyObject()) || pyIt->first->getPyObject()->ob_refcnt == 1) {
        for (JS::PersistentRooted<JS::Value> *rval: pyIt->second) { // for each related GCThing
          bool found = false;
          for (PyToGCIterator innerPyIt = PyTypeToGCThing.begin(); innerPyIt != PyTypeToGCThing.end(); innerPyIt++) { // for each other PyType pointer
            if (innerPyIt != pyIt && std::find(innerPyIt->second.begin(), innerPyIt->second.end(), rval) != innerPyIt->second.end()) { // if the PyType is also related to the GCThing
              found = true;
              break;
            }
          }
          // if this PyObject is the last PyObject that references this GCThing, then the GCThing can also be free'd
          if (!found) {
            delete rval;
          }
        }
        pyIt = PyTypeToGCThing.erase(pyIt);
      }
      else {
        pyIt++;
      }
    }
  }
};

static PyObject *collect(PyObject *self, PyObject *args) {
  JS_GC(GLOBAL_CX);
  Py_RETURN_NONE;
}

static PyObject *asUCS4(PyObject *self, PyObject *args) {
  StrType *str = new StrType(PyTuple_GetItem(args, 0));
  if (!PyUnicode_Check(str->getPyObject())) {
    PyErr_SetString(PyExc_TypeError, "pythonmonkey.asUCS4 expects a string as its first argument");
    return NULL;
  }

  return str->asUCS4();
}

static PyObject *eval(PyObject *self, PyObject *args) {

  StrType *code = new StrType(PyTuple_GetItem(args, 0));
  if (!PyUnicode_Check(code->getPyObject())) {
    PyErr_SetString(PyExc_TypeError, "pythonmonkey.eval expects a string as its first argument");
    return NULL;
  }

  JSAutoRealm ar(GLOBAL_CX, *global);
  JS::CompileOptions options (GLOBAL_CX);
  options.setFileAndLine("noname", 1);

  // initialize JS context
  JS::SourceText<mozilla::Utf8Unit> source;
<<<<<<< HEAD
  if (!source.init(cx, code->getValue(), strlen(code->getValue()), JS::SourceOwnership::Borrowed)) {
    setSpiderMonkeyException(cx);
=======
  if (!source.init(GLOBAL_CX, code->getValue(), strlen(code->getValue()), JS::SourceOwnership::Borrowed)) {
    PyErr_SetString(PyExc_RuntimeError, "Spidermonkey could not initialize with given JS code.");
>>>>>>> 0c60bb42
    return NULL;
  }

  // evaluate source code
<<<<<<< HEAD
  JS::Rooted<JS::Value> *rval = new JS::Rooted<JS::Value>(cx);
  if (!JS::Evaluate(cx, options, source, rval)) {
    setSpiderMonkeyException(cx);
    return NULL;
  }

  // translate to the proper python type
  PyType *returnValue = pyTypeFactory(cx, global, rval);
=======
  JS::Rooted<JS::Value> *rval = new JS::Rooted<JS::Value>(GLOBAL_CX);
  if (!JS::Evaluate(GLOBAL_CX, options, source, rval)) {
    PyErr_SetString(PyExc_RuntimeError, "Spidermonkey could not evaluate the given JS code.");
    return NULL; // TODO (Caleb Aikens) figure out how to capture JS exceptions
  }

  // translate to the proper python type
  PyType *returnValue = pyTypeFactory(GLOBAL_CX, global, rval);
>>>>>>> 0c60bb42

  if (returnValue) {
    return returnValue->getPyObject();
  }
  else {
    Py_RETURN_NONE;
  }
}

<<<<<<< HEAD
=======
typedef struct {
  PyObject_HEAD
} NullObject;

// @TODO (Caleb Aikens) figure out how to use C99-style designated initializers with a modern C++ compiler
static PyTypeObject NullType = {
  .ob_base = PyVarObject_HEAD_INIT(NULL, 0)
  .tp_name = "pythonmonkey.Null",
  .tp_basicsize = sizeof(NullObject),
  .tp_itemsize = 0,
  .tp_dealloc = NULL,
  .tp_vectorcall_offset = NULL,
  .tp_getattr = NULL,
  .tp_setattr = NULL,
  .tp_as_async = NULL,
  .tp_repr = NULL,
  .tp_as_number = NULL,
  .tp_as_sequence = NULL,
  .tp_as_mapping = NULL,
  .tp_hash = NULL,
  .tp_call = NULL,
  .tp_str = NULL,
  .tp_getattro = NULL,
  .tp_setattro = NULL,
  .tp_as_buffer = NULL,
  .tp_flags = Py_TPFLAGS_DEFAULT,
  .tp_doc = PyDoc_STR("Javascript null object"),
  .tp_traverse = NULL,
  .tp_clear = NULL,
  .tp_richcompare = NULL,
  .tp_weaklistoffset = NULL,
  .tp_iter = NULL,
  .tp_iternext = NULL,
  .tp_methods = NULL,
  .tp_members = NULL,
  .tp_getset = NULL,
  .tp_base = NULL,
  .tp_dict = NULL,
  .tp_descr_get = NULL,
  .tp_descr_set = NULL,
  .tp_dictoffset = NULL,
  .tp_init = NULL,
  .tp_alloc = NULL,
  .tp_new = PyType_GenericNew,
  .tp_free = NULL,
  .tp_is_gc = NULL,
  .tp_bases = NULL,
  .tp_mro = NULL,
  .tp_cache = NULL,
  .tp_subclasses = NULL,
  .tp_weaklist = NULL,
  .tp_del = NULL,
  .tp_version_tag = NULL,
  .tp_finalize = NULL,
  .tp_vectorcall = NULL,
};

>>>>>>> 0c60bb42
PyMethodDef PythonMonkeyMethods[] = {
  {"eval", eval, METH_VARARGS, "Javascript evaluator in Python"},
  {"collect", collect, METH_VARARGS, "Calls the spidermonkey garbage collector"},
  {"asUCS4", asUCS4, METH_VARARGS, "Expects a python string in UTF16 encoding, and returns a new equivalent string in UCS4. Undefined behaviour if the string is not in UTF16."},
  {NULL, NULL, 0, NULL}
};

struct PyModuleDef pythonmonkey =
{
  PyModuleDef_HEAD_INIT,
  "pythonmonkey",                                   /* name of module */
  "A module for python to JS interoperability", /* module documentation, may be NULL */
  -1,                                           /* size of per-interpreter state of the module, or -1 if the module keeps state in global variables. */
  PythonMonkeyMethods
};

PyObject *SpiderMonkeyError = NULL;

PyMODINIT_FUNC PyInit_pythonmonkey(void)
{
  PyDateTime_IMPORT;

  if (!JS_Init()) {
    PyErr_SetString(SpiderMonkeyError, "Spidermonkey could not be initialized.");
    return NULL;
  }
    Py_AtExit(cleanup);

<<<<<<< HEAD
  cx = JS_NewContext(JS::DefaultHeapMaxBytes);
  if (!cx) {
    PyErr_SetString(SpiderMonkeyError, "Spidermonkey could not create a JS context.");
=======
  GLOBAL_CX = JS_NewContext(JS::DefaultHeapMaxBytes);
  if (!GLOBAL_CX)
>>>>>>> 0c60bb42
    return NULL;
  }

<<<<<<< HEAD
  if (!JS::InitSelfHostedCode(cx)) {
    PyErr_SetString(SpiderMonkeyError, "Spidermonkey could not initialize self-hosted code.");
=======
  if (!JS::InitSelfHostedCode(GLOBAL_CX))
>>>>>>> 0c60bb42
    return NULL;
  }

  JS::RealmOptions options;
  static JSClass globalClass = {"global", JSCLASS_GLOBAL_FLAGS, &JS::DefaultGlobalClassOps};
<<<<<<< HEAD
  global = new JS::RootedObject(cx, JS_NewGlobalObject(cx, &globalClass, nullptr, JS::FireOnNewGlobalHook, options));
  if (!global) {
    PyErr_SetString(SpiderMonkeyError, "Spidermonkey could not create a global object.");
=======
  global = new JS::RootedObject(GLOBAL_CX, JS_NewGlobalObject(GLOBAL_CX, &globalClass, nullptr, JS::FireOnNewGlobalHook, options));
  if (!global)
>>>>>>> 0c60bb42
    return NULL;
  }

<<<<<<< HEAD
  JS_SetGCCallback(cx, handleSharedPythonMonkeyMemory, NULL);
=======
  Py_AtExit(cleanup);
  JS_SetGCCallback(GLOBAL_CX, handleSharedPythonMonkeyMemory, NULL);
>>>>>>> 0c60bb42

  PyObject *pyModule;
  if (PyType_Ready(&NullType) < 0)
    return NULL;

  pyModule = PyModule_Create(&pythonmonkey);
  if (pyModule == NULL)
    return NULL;

  Py_INCREF(&NullType);
  if (PyModule_AddObject(pyModule, "null", (PyObject *)&NullType) < 0) {
    Py_DECREF(&NullType);
    Py_DECREF(pyModule);
    return NULL;
  }
<<<<<<< HEAD

  SpiderMonkeyError = PyErr_NewException("pythonmonkey.SpiderMonkeyError", NULL, NULL);
  if (PyModule_AddObject(pyModule, "SpiderMonkeyError", SpiderMonkeyError)) {
    Py_DECREF(pyModule);
    return NULL;
  }
=======
>>>>>>> 0c60bb42
  return pyModule;
}<|MERGE_RESOLUTION|>--- conflicted
+++ resolved
@@ -17,10 +17,7 @@
 #include "include/DateType.hh"
 #include "include/FloatType.hh"
 #include "include/FuncType.hh"
-<<<<<<< HEAD
 #include "include/PyType.hh"
-=======
->>>>>>> 0c60bb42
 #include "include/pyTypeFactory.hh"
 #include "include/StrType.hh"
 
@@ -44,7 +41,6 @@
 
 std::unordered_map<PyType *, std::vector<JS::PersistentRooted<JS::Value> *>> PyTypeToGCThing; /**< data structure to hold memoized PyObject & GCThing data for handling GC*/
 
-<<<<<<< HEAD
 // @TODO (Caleb Aikens) figure out how to use C99-style designated initializers with a modern C++ compiler
 static PyTypeObject NullType = {
   .ob_base = PyVarObject_HEAD_INIT(NULL, 0)
@@ -99,21 +95,13 @@
 };
 
 static void cleanup() {
-  if (cx) JS_DestroyContext(cx);
-=======
-static void cleanup() {
-  JS_DestroyContext(GLOBAL_CX);
->>>>>>> 0c60bb42
+  if (GLOBAL_CX) JS_DestroyContext(GLOBAL_CX);
   JS_ShutDown();
   delete global;
 }
 
 void memoizePyTypeAndGCThing(PyType *pyType, JS::Handle<JS::Value> GCThing) {
-<<<<<<< HEAD
-  JS::PersistentRooted<JS::Value> *RootedGCThing = new JS::PersistentRooted<JS::Value>(cx, GCThing);
-=======
   JS::PersistentRooted<JS::Value> *RootedGCThing = new JS::PersistentRooted<JS::Value>(GLOBAL_CX, GCThing);
->>>>>>> 0c60bb42
   PyToGCIterator pyIt = PyTypeToGCThing.find(pyType);
 
   if (pyIt == PyTypeToGCThing.end()) { // if the PythonObject is not memoized
@@ -184,36 +172,20 @@
 
   // initialize JS context
   JS::SourceText<mozilla::Utf8Unit> source;
-<<<<<<< HEAD
-  if (!source.init(cx, code->getValue(), strlen(code->getValue()), JS::SourceOwnership::Borrowed)) {
-    setSpiderMonkeyException(cx);
-=======
   if (!source.init(GLOBAL_CX, code->getValue(), strlen(code->getValue()), JS::SourceOwnership::Borrowed)) {
-    PyErr_SetString(PyExc_RuntimeError, "Spidermonkey could not initialize with given JS code.");
->>>>>>> 0c60bb42
+    setSpiderMonkeyException(GLOBAL_CX);
     return NULL;
   }
 
   // evaluate source code
-<<<<<<< HEAD
-  JS::Rooted<JS::Value> *rval = new JS::Rooted<JS::Value>(cx);
-  if (!JS::Evaluate(cx, options, source, rval)) {
-    setSpiderMonkeyException(cx);
-    return NULL;
-  }
-
-  // translate to the proper python type
-  PyType *returnValue = pyTypeFactory(cx, global, rval);
-=======
   JS::Rooted<JS::Value> *rval = new JS::Rooted<JS::Value>(GLOBAL_CX);
   if (!JS::Evaluate(GLOBAL_CX, options, source, rval)) {
-    PyErr_SetString(PyExc_RuntimeError, "Spidermonkey could not evaluate the given JS code.");
-    return NULL; // TODO (Caleb Aikens) figure out how to capture JS exceptions
+    setSpiderMonkeyException(GLOBAL_CX);
+    return NULL;
   }
 
   // translate to the proper python type
   PyType *returnValue = pyTypeFactory(GLOBAL_CX, global, rval);
->>>>>>> 0c60bb42
 
   if (returnValue) {
     return returnValue->getPyObject();
@@ -223,66 +195,6 @@
   }
 }
 
-<<<<<<< HEAD
-=======
-typedef struct {
-  PyObject_HEAD
-} NullObject;
-
-// @TODO (Caleb Aikens) figure out how to use C99-style designated initializers with a modern C++ compiler
-static PyTypeObject NullType = {
-  .ob_base = PyVarObject_HEAD_INIT(NULL, 0)
-  .tp_name = "pythonmonkey.Null",
-  .tp_basicsize = sizeof(NullObject),
-  .tp_itemsize = 0,
-  .tp_dealloc = NULL,
-  .tp_vectorcall_offset = NULL,
-  .tp_getattr = NULL,
-  .tp_setattr = NULL,
-  .tp_as_async = NULL,
-  .tp_repr = NULL,
-  .tp_as_number = NULL,
-  .tp_as_sequence = NULL,
-  .tp_as_mapping = NULL,
-  .tp_hash = NULL,
-  .tp_call = NULL,
-  .tp_str = NULL,
-  .tp_getattro = NULL,
-  .tp_setattro = NULL,
-  .tp_as_buffer = NULL,
-  .tp_flags = Py_TPFLAGS_DEFAULT,
-  .tp_doc = PyDoc_STR("Javascript null object"),
-  .tp_traverse = NULL,
-  .tp_clear = NULL,
-  .tp_richcompare = NULL,
-  .tp_weaklistoffset = NULL,
-  .tp_iter = NULL,
-  .tp_iternext = NULL,
-  .tp_methods = NULL,
-  .tp_members = NULL,
-  .tp_getset = NULL,
-  .tp_base = NULL,
-  .tp_dict = NULL,
-  .tp_descr_get = NULL,
-  .tp_descr_set = NULL,
-  .tp_dictoffset = NULL,
-  .tp_init = NULL,
-  .tp_alloc = NULL,
-  .tp_new = PyType_GenericNew,
-  .tp_free = NULL,
-  .tp_is_gc = NULL,
-  .tp_bases = NULL,
-  .tp_mro = NULL,
-  .tp_cache = NULL,
-  .tp_subclasses = NULL,
-  .tp_weaklist = NULL,
-  .tp_del = NULL,
-  .tp_version_tag = NULL,
-  .tp_finalize = NULL,
-  .tp_vectorcall = NULL,
-};
-
->>>>>>> 0c60bb42
 PyMethodDef PythonMonkeyMethods[] = {
   {"eval", eval, METH_VARARGS, "Javascript evaluator in Python"},
   {"collect", collect, METH_VARARGS, "Calls the spidermonkey garbage collector"},
@@ -309,47 +221,28 @@
     PyErr_SetString(SpiderMonkeyError, "Spidermonkey could not be initialized.");
     return NULL;
   }
-    Py_AtExit(cleanup);
-
-<<<<<<< HEAD
-  cx = JS_NewContext(JS::DefaultHeapMaxBytes);
-  if (!cx) {
+  Py_AtExit(cleanup);
+
+  GLOBAL_CX = JS_NewContext(JS::DefaultHeapMaxBytes);
+  if (!GLOBAL_CX) {
     PyErr_SetString(SpiderMonkeyError, "Spidermonkey could not create a JS context.");
-=======
-  GLOBAL_CX = JS_NewContext(JS::DefaultHeapMaxBytes);
-  if (!GLOBAL_CX)
->>>>>>> 0c60bb42
-    return NULL;
-  }
-
-<<<<<<< HEAD
-  if (!JS::InitSelfHostedCode(cx)) {
+    return NULL;
+  }
+
+  if (!JS::InitSelfHostedCode(GLOBAL_CX)) {
     PyErr_SetString(SpiderMonkeyError, "Spidermonkey could not initialize self-hosted code.");
-=======
-  if (!JS::InitSelfHostedCode(GLOBAL_CX))
->>>>>>> 0c60bb42
     return NULL;
   }
 
   JS::RealmOptions options;
   static JSClass globalClass = {"global", JSCLASS_GLOBAL_FLAGS, &JS::DefaultGlobalClassOps};
-<<<<<<< HEAD
-  global = new JS::RootedObject(cx, JS_NewGlobalObject(cx, &globalClass, nullptr, JS::FireOnNewGlobalHook, options));
+  global = new JS::RootedObject(GLOBAL_CX, JS_NewGlobalObject(GLOBAL_CX, &globalClass, nullptr, JS::FireOnNewGlobalHook, options));
   if (!global) {
     PyErr_SetString(SpiderMonkeyError, "Spidermonkey could not create a global object.");
-=======
-  global = new JS::RootedObject(GLOBAL_CX, JS_NewGlobalObject(GLOBAL_CX, &globalClass, nullptr, JS::FireOnNewGlobalHook, options));
-  if (!global)
->>>>>>> 0c60bb42
-    return NULL;
-  }
-
-<<<<<<< HEAD
-  JS_SetGCCallback(cx, handleSharedPythonMonkeyMemory, NULL);
-=======
-  Py_AtExit(cleanup);
+    return NULL;
+  }
+
   JS_SetGCCallback(GLOBAL_CX, handleSharedPythonMonkeyMemory, NULL);
->>>>>>> 0c60bb42
 
   PyObject *pyModule;
   if (PyType_Ready(&NullType) < 0)
@@ -365,14 +258,11 @@
     Py_DECREF(pyModule);
     return NULL;
   }
-<<<<<<< HEAD
 
   SpiderMonkeyError = PyErr_NewException("pythonmonkey.SpiderMonkeyError", NULL, NULL);
   if (PyModule_AddObject(pyModule, "SpiderMonkeyError", SpiderMonkeyError)) {
     Py_DECREF(pyModule);
     return NULL;
   }
-=======
->>>>>>> 0c60bb42
   return pyModule;
 }