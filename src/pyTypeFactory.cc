--- conflicted
+++ resolved
@@ -64,12 +64,7 @@
   return pyType;
 }
 
-<<<<<<< HEAD
-PyType *pyTypeFactory(JSContext *cx, JS::Rooted<JSObject *> *global, JS::Rooted<JS::Value> *rval) {
-=======
 PyType *pyTypeFactory(JSContext *cx, JS::Rooted<JSObject *> *thisObj, JS::Rooted<JS::Value> *rval) {
-  PyType *returnValue = NULL;
->>>>>>> b9f84619
   if (rval->isUndefined()) {
     return new NoneType();
   }
@@ -114,19 +109,11 @@
         return new DateType(cx, obj);
       }
     case js::ESClass::Function: {
-<<<<<<< HEAD
-        PyObject *JSCxGlobalFuncTuple = Py_BuildValue("(lll)", (uint64_t)cx, (uint64_t)global, (uint64_t)rval);
-        PyObject *pyFunc = PyCFunction_New(&callJSFuncDef, JSCxGlobalFuncTuple);
+        PyObject *jsCxThisFuncTuple = Py_BuildValue("(lll)", (uint64_t)cx, (uint64_t)thisObj, (uint64_t)rval);
+        PyObject *pyFunc = PyCFunction_New(&callJSFuncDef, jsCxThisFuncTuple);
         FuncType *f = new FuncType(pyFunc);
         memoizePyTypeAndGCThing(f, *rval); // TODO (Caleb Aikens) consider putting this in the FuncType constructor
         return f;
-=======
-        PyObject *jsCxThisFuncTuple = Py_BuildValue("(lll)", (uint64_t)cx, (uint64_t)thisObj, (uint64_t)rval);
-        PyObject *pyFunc = PyCFunction_New(&callJSFuncDef, jsCxThisFuncTuple);
-        returnValue = new FuncType(pyFunc);
-        memoizePyTypeAndGCThing(returnValue, *rval); // TODO (Caleb Aikens) consider putting this in the FuncType constructor
-        break;
->>>>>>> b9f84619
       }
     case js::ESClass::Number: {
         JS::RootedValue unboxed(cx);
@@ -156,6 +143,7 @@
   JS::RootedString str(cx, rval->toString());
   errorString += JS_EncodeStringToUTF8(cx, str).get();
   PyErr_SetString(PyExc_TypeError, errorString.c_str());
+  return NULL;
 }
 
 static PyObject *callJSFunc(PyObject *jsCxThisFuncTuple, PyObject *args) {
