/**
 * @file pyTypeFactory.cc
 * @author Caleb Aikens (caleb@distributive.network)
 * @brief Function for wrapping arbitrary PyObjects into the appropriate PyType class, and coercing JS types to python types
 * @version 0.1
 * @date 2023-03-29
 *
 * @copyright Copyright (c) 2023
 *
 */

#include "include/pyTypeFactory.hh"

#include "include/BoolType.hh"
#include "include/BufferType.hh"
#include "include/DateType.hh"
#include "include/DictType.hh"
#include "include/ExceptionType.hh"
#include "include/FloatType.hh"
#include "include/FuncType.hh"
#include "include/IntType.hh"
#include "include/jsTypeFactory.hh"
#include "include/ListType.hh"
#include "include/NoneType.hh"
#include "include/NullType.hh"
#include "include/PromiseType.hh"
#include "include/PyDictProxyHandler.hh"
#include "include/PyListProxyHandler.hh"
#include "include/PyType.hh"
#include "include/setSpiderMonkeyException.hh"
#include "include/StrType.hh"
#include "include/TupleType.hh"
#include "include/modules/pythonmonkey/pythonmonkey.hh"

#include <jsapi.h>
#include <jsfriendapi.h>
#include <js/Object.h>
#include <js/ValueArray.h>

#include <Python.h>

PyType *pyTypeFactory(PyObject *object) {
  PyType *pyType;

  if (PyLong_Check(object)) {
    pyType = new IntType(object);
  }
  else if (PyUnicode_Check(object)) {
    pyType = new StrType(object);
  }
  else if (PyFunction_Check(object)) {
    pyType = new FuncType(object);
  }
  else if (PyDict_Check(object)) {
    pyType = new DictType(object);
  }
  else if (PyList_Check(object)) {
    pyType = new ListType(object);
  }
  else if (PyTuple_Check(object)) {
    pyType = new TupleType(object);
  }
  else {
    return nullptr;
  }

  return pyType;
}

PyType *pyTypeFactory(JSContext *cx, JS::Rooted<JSObject *> *thisObj, JS::Rooted<JS::Value> *rval) {
  if (rval->isUndefined()) {
    return new NoneType();
  }
  else if (rval->isNull()) {
    return new NullType();
  }
  else if (rval->isBoolean()) {
    return new BoolType(rval->toBoolean());
  }
  else if (rval->isNumber()) {
    return new FloatType(rval->toNumber());
  }
  else if (rval->isString()) {
    StrType *s = new StrType(cx, rval->toString());
    return s;
  }
  else if (rval->isSymbol()) {
    printf("symbol type is not handled by PythonMonkey yet");
  }
  else if (rval->isBigInt()) {
    return new IntType(cx, rval->toBigInt());
  }
  else if (rval->isObject()) {
    JS::Rooted<JSObject *> obj(cx);
    JS_ValueToObject(cx, *rval, &obj);
    if (JS::GetClass(obj)->isProxyObject()) {
      if (js::GetProxyHandler(obj)->family() == &PyDictProxyHandler::family) { // this is one of our proxies for python dicts
        return new DictType(((PyDictProxyHandler *)js::GetProxyHandler(obj))->pyObject);
      }
      if (js::GetProxyHandler(obj)->family() == &PyListProxyHandler::family) { // this is one of our proxies for python lists
        return new ListType(((PyListProxyHandler *)js::GetProxyHandler(obj))->pyObject);
      }
      if (js::GetProxyHandler(obj)->family() == &PyObjectProxyHandler::family) { // this is one of our proxies for python objects
        return new PyType(((PyObjectProxyHandler *)js::GetProxyHandler(obj))->pyObject);
      }
    }
    js::ESClass cls;
    JS::GetBuiltinClass(cx, obj, &cls);
    if (JS_ObjectIsBoundFunction(obj)) {
      cls = js::ESClass::Function; // In SpiderMonkey 115 ESR, bound function is no longer a JSFunction but a js::BoundFunctionObject.
                                   // js::ESClass::Function only assigns to JSFunction objects by JS::GetBuiltinClass.
    }
    switch (cls) {
    case js::ESClass::Boolean: {
        // TODO (Caleb Aikens): refactor out all `js::Unbox` calls
        // TODO (Caleb Aikens): refactor using recursive call to `pyTypeFactory`
        JS::RootedValue unboxed(cx);
        js::Unbox(cx, obj, &unboxed);
        return new BoolType(unboxed.toBoolean());
      }
    case js::ESClass::Date: {
        return new DateType(cx, obj);
      }
    case js::ESClass::Promise: {
        return new PromiseType(cx, obj);
      }
    case js::ESClass::Error: {
        return new ExceptionType(cx, obj);
      }
    case js::ESClass::Function: {
        PyObject *pyFunc;
        FuncType *f;
        if (JS_IsNativeFunction(obj, callPyFunc)) { // It's a wrapped python function by us
          // Get the underlying python function from the 0th reserved slot
          JS::Value pyFuncVal = js::GetFunctionNativeReserved(obj, 0);
          pyFunc = (PyObject *)(pyFuncVal.toPrivate());
          f = new FuncType(pyFunc);
        } else {
          f = new FuncType(cx, *rval);
        }
        return f;
      }
    case js::ESClass::Number: {
        JS::RootedValue unboxed(cx);
        js::Unbox(cx, obj, &unboxed);
        return new FloatType(unboxed.toNumber());
      }
    case js::ESClass::BigInt: {
        JS::RootedValue unboxed(cx);
        js::Unbox(cx, obj, &unboxed);
        return new IntType(cx, unboxed.toBigInt());
      }
    case js::ESClass::String: {
        JS::RootedValue unboxed(cx);
        js::Unbox(cx, obj, &unboxed);
        StrType *s = new StrType(cx, unboxed.toString());
        return s;
      }
    case js::ESClass::Array: {
        return new ListType(cx, obj);
      }
    default: {
        if (BufferType::isSupportedJsTypes(obj)) { // TypedArray or ArrayBuffer
          // TODO (Tom Tang): ArrayBuffers have cls == js::ESClass::ArrayBuffer
          return new BufferType(cx, obj);
        }
      }
    }
    return new DictType(cx, *rval);
  }
  else if (rval->isMagic()) {
    printf("magic type is not handled by PythonMonkey yet\n");
  }

  std::string errorString("pythonmonkey cannot yet convert Javascript value of: ");
  JS::RootedString str(cx, JS::ToString(cx, *rval));
  errorString += JS_EncodeStringToUTF8(cx, str).get();
  PyErr_SetString(PyExc_TypeError, errorString.c_str());
  return NULL;
}

PyType *pyTypeFactorySafe(JSContext *cx, JS::Rooted<JSObject *> *thisObj, JS::Rooted<JS::Value> *rval) {
  PyType *v = pyTypeFactory(cx, thisObj, rval);
  if (PyErr_Occurred()) {
    // Clear Python error
    PyErr_Clear();
    // Return `pythonmonkey.null` on error
    return new NullType();
  }
  return v;
<<<<<<< HEAD
=======
}

PyObject *callJSFunc(PyObject *jsCxThisFuncTuple, PyObject *args) {
  // TODO (Caleb Aikens) convert PyObject *args to JS::Rooted<JS::ValueArray> JSargs
  JSContext *cx = (JSContext *)PyLong_AsVoidPtr(PyTuple_GetItem(jsCxThisFuncTuple, 0));
  JS::RootedObject *thisObj = (JS::RootedObject *)PyLong_AsVoidPtr(PyTuple_GetItem(jsCxThisFuncTuple, 1));
  JS::RootedValue *jsFunc = (JS::RootedValue *)PyLong_AsVoidPtr(PyTuple_GetItem(jsCxThisFuncTuple, 2));

  JS::RootedVector<JS::Value> jsArgsVector(cx);
  Py_ssize_t tupleSize = PyTuple_Size(args);
  for (size_t i = 0; i < tupleSize; i++) {
    JS::Value jsValue = jsTypeFactory(cx, PyTuple_GetItem(args, i));
    if (PyErr_Occurred()) { // Check if an exception has already been set in the flow of control
      return NULL; // Fail-fast
    }
    jsArgsVector.append(jsValue);
  }

  JS::HandleValueArray jsArgs(jsArgsVector);
  JS::Rooted<JS::Value> *jsReturnVal = new JS::Rooted<JS::Value>(cx);
  if (!JS_CallFunctionValue(cx, *thisObj, *jsFunc, jsArgs, jsReturnVal)) {
    setSpiderMonkeyException(cx);
    return NULL;
  }

  return pyTypeFactory(cx, thisObj, jsReturnVal)->getPyObject();
>>>>>>> 6f33f921
}<|MERGE_RESOLUTION|>--- conflicted
+++ resolved
@@ -26,6 +26,7 @@
 #include "include/PromiseType.hh"
 #include "include/PyDictProxyHandler.hh"
 #include "include/PyListProxyHandler.hh"
+#include "include/PyObjectProxyHandler.hh"
 #include "include/PyType.hh"
 #include "include/setSpiderMonkeyException.hh"
 #include "include/StrType.hh"
@@ -188,33 +189,4 @@
     return new NullType();
   }
   return v;
-<<<<<<< HEAD
-=======
-}
-
-PyObject *callJSFunc(PyObject *jsCxThisFuncTuple, PyObject *args) {
-  // TODO (Caleb Aikens) convert PyObject *args to JS::Rooted<JS::ValueArray> JSargs
-  JSContext *cx = (JSContext *)PyLong_AsVoidPtr(PyTuple_GetItem(jsCxThisFuncTuple, 0));
-  JS::RootedObject *thisObj = (JS::RootedObject *)PyLong_AsVoidPtr(PyTuple_GetItem(jsCxThisFuncTuple, 1));
-  JS::RootedValue *jsFunc = (JS::RootedValue *)PyLong_AsVoidPtr(PyTuple_GetItem(jsCxThisFuncTuple, 2));
-
-  JS::RootedVector<JS::Value> jsArgsVector(cx);
-  Py_ssize_t tupleSize = PyTuple_Size(args);
-  for (size_t i = 0; i < tupleSize; i++) {
-    JS::Value jsValue = jsTypeFactory(cx, PyTuple_GetItem(args, i));
-    if (PyErr_Occurred()) { // Check if an exception has already been set in the flow of control
-      return NULL; // Fail-fast
-    }
-    jsArgsVector.append(jsValue);
-  }
-
-  JS::HandleValueArray jsArgs(jsArgsVector);
-  JS::Rooted<JS::Value> *jsReturnVal = new JS::Rooted<JS::Value>(cx);
-  if (!JS_CallFunctionValue(cx, *thisObj, *jsFunc, jsArgs, jsReturnVal)) {
-    setSpiderMonkeyException(cx);
-    return NULL;
-  }
-
-  return pyTypeFactory(cx, thisObj, jsReturnVal)->getPyObject();
->>>>>>> 6f33f921
 }