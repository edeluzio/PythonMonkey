/**
 * @file JSObjectProxy.cc
 * @author Caleb Aikens (caleb@distributive.network), Tom Tang (xmader@distributive.network) and Philippe Laporte (philippe@distributive.network)
 * @brief JSObjectProxy is a custom C-implemented python type that derives from dict. It acts as a proxy for JSObjects from Spidermonkey, and behaves like a dict would.
 * @version 0.1
 * @date 2023-06-26
 *
 * Copyright (c) 2023 Distributive Corp.
 *
 */

#include "include/JSObjectProxy.hh"

#include "include/modules/pythonmonkey/pythonmonkey.hh"
#include "include/jsTypeFactory.hh"
#include "include/pyTypeFactory.hh"
#include "include/PyProxyHandler.hh"

#include <jsapi.h>
#include <jsfriendapi.h>

#include <Python.h>

#include <object.h>

JSContext *GLOBAL_CX; /**< pointer to PythonMonkey's JSContext */

bool keyToId(PyObject *key, JS::MutableHandleId idp) {
  if (PyUnicode_Check(key)) { // key is str type
    JS::RootedString idString(GLOBAL_CX);
    const char *keyStr = PyUnicode_AsUTF8(key);
    JS::ConstUTF8CharsZ utf8Chars(keyStr, strlen(keyStr));
    idString.set(JS_NewStringCopyUTF8Z(GLOBAL_CX, utf8Chars));
    return JS_StringToId(GLOBAL_CX, idString, idp);
  } else if (PyLong_Check(key)) { // key is int type
    uint32_t keyAsInt = PyLong_AsUnsignedLong(key); // raise OverflowError if the value of pylong is out of range for a unsigned long
    return JS_IndexToId(GLOBAL_CX, keyAsInt, idp);
  } else {
    return false; // fail
  }
}

void JSObjectProxyMethodDefinitions::JSObjectProxy_dealloc(JSObjectProxy *self)
{
  // TODO (Caleb Aikens): intentional override of PyDict_Type's tp_dealloc. Probably results in leaking dict memory
  self->jsObject.set(nullptr);
  PyObject_GC_UnTrack(self);
  Py_TYPE(self)->tp_free((PyObject *)self);
  return;
}

PyObject *JSObjectProxyMethodDefinitions::JSObjectProxy_new(PyTypeObject *subtype, PyObject *args, PyObject *kwds)
{
  PyObject *self = PyDict_Type.tp_new(subtype, args, kwds);
  ((JSObjectProxy *)self)->jsObject = JS::RootedObject(GLOBAL_CX, nullptr);
  return self;
}

int JSObjectProxyMethodDefinitions::JSObjectProxy_init(JSObjectProxy *self, PyObject *args, PyObject *kwds)
{
  if (PyDict_Type.tp_init((PyObject *)self, args, kwds) < 0) {
    return -1;
  }
  // make fresh JSObject for proxy
  self->jsObject.set(JS_NewPlainObject(GLOBAL_CX));
  return 0;
}

Py_ssize_t JSObjectProxyMethodDefinitions::JSObjectProxy_length(JSObjectProxy *self)
{
  JS::RootedIdVector props(GLOBAL_CX);
  if (!js::GetPropertyKeys(GLOBAL_CX, self->jsObject, JSITER_OWNONLY | JSITER_HIDDEN, &props))
  {
    // @TODO (Caleb Aikens) raise exception here
    return -1;
  }

  return props.length();
}

PyObject *JSObjectProxyMethodDefinitions::JSObjectProxy_get(JSObjectProxy *self, PyObject *key)
{
  JS::RootedId id(GLOBAL_CX);
  if (!keyToId(key, &id)) {
    // TODO (Caleb Aikens): raise exception here
    return NULL; // key is not a str or int
  }

  JS::RootedValue *value = new JS::RootedValue(GLOBAL_CX);
  JS_GetPropertyById(GLOBAL_CX, self->jsObject, id, value);

  JS::RootedObject *global = new JS::RootedObject(GLOBAL_CX, JS::GetNonCCWObjectGlobal(self->jsObject));

  if (!value->isUndefined()) {
    return pyTypeFactory(GLOBAL_CX, global, value)->getPyObject();
  }
  else {
    // look through the methods for dispatch
    for (size_t index = 0;; index++) {
      const char *methodName = JSObjectProxyType.tp_methods[index].ml_name;
      if (methodName == NULL) { // reached end of list
        return pyTypeFactory(GLOBAL_CX, global, value)->getPyObject();
      }
      else if (PyUnicode_Check(key)) {
        if (strcmp(methodName, PyUnicode_AsUTF8(key)) == 0) {
          return PyObject_GenericGetAttr((PyObject *)self, key);
        }
      }
      else {
        return pyTypeFactory(GLOBAL_CX, global, value)->getPyObject();
      }
    }
  }
}

int JSObjectProxyMethodDefinitions::JSObjectProxy_contains(JSObjectProxy *self, PyObject *key)
{
  JS::RootedId id(GLOBAL_CX);
  if (!keyToId(key, &id)) {
    // TODO (Caleb Aikens): raise exception here
    return -1; // key is not a str or int
  }

  JS::RootedValue *value = new JS::RootedValue(GLOBAL_CX);
  JS_GetPropertyById(GLOBAL_CX, self->jsObject, id, value);
  return value->isUndefined() ? 0 : 1;
}

int JSObjectProxyMethodDefinitions::JSObjectProxy_assign(JSObjectProxy *self, PyObject *key, PyObject *value)
{
  JS::RootedId id(GLOBAL_CX);
  if (!keyToId(key, &id)) { // invalid key
    // TODO (Caleb Aikens): raise exception here
    return -1;
  }

  if (value) { // we are setting a value
    JS::RootedValue jValue(GLOBAL_CX, jsTypeFactory(GLOBAL_CX, value));
    JS_SetPropertyById(GLOBAL_CX, self->jsObject, id, jValue);
  } else { // we are deleting a value
    JS::ObjectOpResult ignoredResult;
    JS_DeletePropertyById(GLOBAL_CX, self->jsObject, id, ignoredResult);
  }

  return 0;
}

PyObject *JSObjectProxyMethodDefinitions::JSObjectProxy_richcompare(JSObjectProxy *self, PyObject *other, int op)
{
  if (op != Py_EQ && op != Py_NE) {
    Py_RETURN_NOTIMPLEMENTED;
  }

  std::unordered_map<PyObject *, PyObject *> visited;

  bool isEqual = JSObjectProxy_richcompare_helper(self, other, visited);
  switch (op)
  {
  case Py_EQ:
    return PyBool_FromLong(isEqual);
  case Py_NE:
    return PyBool_FromLong(!isEqual);
  default:
    return NULL;
  }
}

bool JSObjectProxyMethodDefinitions::JSObjectProxy_richcompare_helper(JSObjectProxy *self, PyObject *other, std::unordered_map<PyObject *, PyObject *> &visited)
{
  if (!(Py_TYPE(other)->tp_iter) && !PySequence_Check(other) & !PyMapping_Check(other)) { // if other is not a container
    return false;
  }

  if ((visited.find((PyObject *)self) != visited.end() && visited[(PyObject *)self] == other) ||
      (visited.find((PyObject *)other) != visited.end() && visited[other] == (PyObject *)self)
  ) // if we've already compared these before, skip
  {
    return true;
  }

  visited.insert({{(PyObject *)self, other}});

  if (Py_TYPE((PyObject *)self) == Py_TYPE(other)) {
    JS::RootedValue selfVal(GLOBAL_CX, JS::ObjectValue(*self->jsObject));
    JS::RootedValue otherVal(GLOBAL_CX, JS::ObjectValue(*(*(JSObjectProxy *)other).jsObject));
    if (selfVal.asRawBits() == otherVal.asRawBits()) {
      return true;
    }
    bool *isEqual;
  }

  JS::RootedIdVector props(GLOBAL_CX);
  if (!js::GetPropertyKeys(GLOBAL_CX, self->jsObject, JSITER_OWNONLY | JSITER_HIDDEN, &props))
  {
    // @TODO (Caleb Aikens) raise exception here
    return NULL;
  }

  // iterate recursively through members of self and check for equality
  size_t length = props.length();
  for (size_t i = 0; i < length; i++)
  {
    JS::HandleId id = props[i];
    JS::RootedValue *key = new JS::RootedValue(GLOBAL_CX);
    key->setString(id.toString());

    JS::RootedObject *global = new JS::RootedObject(GLOBAL_CX, JS::GetNonCCWObjectGlobal(self->jsObject));
    PyObject *pyKey = pyTypeFactory(GLOBAL_CX, global, key)->getPyObject();
    PyObject *pyVal1 = PyObject_GetItem((PyObject *)self, pyKey);
    PyObject *pyVal2 = PyObject_GetItem((PyObject *)other, pyKey);
    if (!pyVal2) { // if other.key is NULL then not equal
      return false;
    }
    if (pyVal1 && Py_TYPE(pyVal1) == &JSObjectProxyType) { // if either subvalue is a JSObjectProxy, we need to pass around our visited map
      if (!JSObjectProxy_richcompare_helper((JSObjectProxy *)pyVal1, pyVal2, visited))
      {
        return false;
      }
    }
    else if (pyVal2 && Py_TYPE(pyVal2) == &JSObjectProxyType) {
      if (!JSObjectProxy_richcompare_helper((JSObjectProxy *)pyVal2, pyVal1, visited))
      {
        return false;
      }
    }
    else if (PyObject_RichCompare(pyVal1, pyVal2, Py_EQ) == Py_False) {
      return false;
    }
  }

  return true;
}

PyObject *JSObjectProxyMethodDefinitions::JSObjectProxy_iter(JSObjectProxy *self) {
  JS::RootedObject *global = new JS::RootedObject(GLOBAL_CX, JS::GetNonCCWObjectGlobal(self->jsObject));

  // Get **enumerable** own properties
  JS::RootedIdVector props(GLOBAL_CX);
  if (!js::GetPropertyKeys(GLOBAL_CX, self->jsObject, JSITER_OWNONLY, &props)) {
    return NULL;
  }

  // Populate a Python tuple with (propertyKey, value) pairs from the JS object
  // Similar to `Object.entries()`
  size_t length = props.length();
  PyObject *seq = PyTuple_New(length);
  for (size_t i = 0; i < length; i++) {
    JS::HandleId id = props[i];
    PyObject *key = idToKey(GLOBAL_CX, id);

    JS::RootedValue *jsVal = new JS::RootedValue(GLOBAL_CX);
    JS_GetPropertyById(GLOBAL_CX, self->jsObject, id, jsVal);
    PyObject *value = pyTypeFactory(GLOBAL_CX, global, jsVal)->getPyObject();

    PyTuple_SetItem(seq, i, PyTuple_Pack(2, key, value));
  }

  // Convert to a Python iterator
  return PyObject_GetIter(seq);
}

PyObject *JSObjectProxyMethodDefinitions::JSObjectProxy_repr(JSObjectProxy *self) {
  // Detect cyclic objects
  PyObject *objPtr = PyLong_FromVoidPtr(self->jsObject.get());
  // For `Py_ReprEnter`, we must get a same PyObject when visiting the same JSObject.
  // We cannot simply use the object returned by `PyLong_FromVoidPtr` because it won't reuse the PyLongObjects for ints not between -5 and 256.
  // Instead, we store this PyLongObject in a global dict, using itself as the hashable key, effectively interning the PyLongObject.
  PyObject *tsDict = PyThreadState_GetDict();
  PyObject *cyclicKey = PyDict_SetDefault(tsDict, /*key*/ objPtr, /*value*/ objPtr); // cyclicKey = (tsDict[objPtr] ??= objPtr)
  int status = Py_ReprEnter(cyclicKey);
  if (status != 0) { // the object has already been processed
    return status > 0 ? PyUnicode_FromString("[Circular]") : NULL;
  }

  // Convert JSObjectProxy to a dict
  PyObject *dict = PyDict_New();
  // Update from the iterator emitting key-value pairs
  //    see https://docs.python.org/3/c-api/dict.html#c.PyDict_MergeFromSeq2
  PyDict_MergeFromSeq2(dict, JSObjectProxy_iter(self), /*override*/ false);
  // Get the string representation of this dict
  PyObject *str = PyObject_Repr(dict);

  Py_ReprLeave(cyclicKey);
  PyDict_DelItem(tsDict, cyclicKey);
  return str;
}

<<<<<<< HEAD
PyObject *JSObjectProxyMethodDefinitions::JSObjectProxy_get_method(JSObjectProxy *self, PyObject *const *args, Py_ssize_t nargs) {
  PyObject *key;
  PyObject *default_value = Py_None;

  if (!_PyArg_CheckPositional("get", nargs, 1, 2)) {
    return NULL;
  }
  key = args[0];
  if (nargs < 2) {
    goto skip_optional;
  }

  default_value = args[1];

skip_optional:

  PyObject *value = JSObjectProxy_get(self, key);
  if (value == Py_None) {
    value = default_value;
  }
  Py_XINCREF(value);
  return value;
}

PyObject *JSObjectProxyMethodDefinitions::JSObjectProxy_setdefault_method(JSObjectProxy *self, PyObject *const *args, Py_ssize_t nargs) {
  PyObject *key;
  PyObject *default_value = Py_None;

  if (!_PyArg_CheckPositional("setdefault", nargs, 1, 2)) {
    return NULL;
  }
  key = args[0];
  if (nargs < 2) {
    goto skip_optional;
  }

  default_value = args[1];

skip_optional:

  PyObject* value = JSObjectProxy_get(self, key);
  if (value == Py_None) {
    JSObjectProxy_assign(self, key, default_value);
    Py_XINCREF(default_value);
    return default_value;
  }

  Py_XINCREF(value);
  return value;
}

PyObject *JSObjectProxyMethodDefinitions::JSObjectProxy_pop_method(JSObjectProxy *self, PyObject *const *args, Py_ssize_t nargs) {
  PyObject *key;
  PyObject *default_value = NULL;

  if (!_PyArg_CheckPositional("pop", nargs, 1, 2)) {
    return NULL;
  }
  key = args[0];
  if (nargs < 2) {
    goto skip_optional;
  }
  default_value = args[1];

skip_optional:
  JS::RootedId id(GLOBAL_CX);
  if (!keyToId(key, &id)) {
    // TODO (Caleb Aikens): raise exception here  PyObject *seq = PyTuple_New(length);
    return NULL;
  }

  JS::RootedValue *value = new JS::RootedValue(GLOBAL_CX);
  JS_GetPropertyById(GLOBAL_CX, self->jsObject, id, value);
  if (value->isUndefined()) {
    if (default_value != NULL) {
      Py_INCREF(default_value);
      return default_value;
    }
    _PyErr_SetKeyError(key);
    return NULL;
  } else {
    JS::ObjectOpResult ignoredResult;
    JS_DeletePropertyById(GLOBAL_CX, self->jsObject, id, ignoredResult);

    return pyTypeFactory(GLOBAL_CX, global, value)->getPyObject();
  }
}

PyObject *JSObjectProxyMethodDefinitions::JSObjectProxy_clear_method(JSObjectProxy *self) {
  JS::RootedIdVector props(GLOBAL_CX);
  if (!js::GetPropertyKeys(GLOBAL_CX, self->jsObject, JSITER_OWNONLY, &props))
  {
    // @TODO (Caleb Aikens) raise exception here
    return NULL;
  }

  JS::ObjectOpResult ignoredResult;
  size_t length = props.length();
  for (size_t index = 0; index < length; index++) {
    JS_DeletePropertyById(GLOBAL_CX, self->jsObject, props[index], ignoredResult);
  }

  Py_RETURN_NONE;
}

PyObject *JSObjectProxyMethodDefinitions::JSObjectProxy_copy_method(JSObjectProxy *self) {
  JS::Rooted<JS::ValueArray<2>> args(GLOBAL_CX);
  args[0].setObjectOrNull(JS_NewPlainObject(GLOBAL_CX));
  args[1].setObjectOrNull(self->jsObject);
=======
PyObject *JSObjectProxyMethodDefinitions::JSObjectProxy_or(JSObjectProxy *self, PyObject *other) {
  #if PY_VERSION_HEX < 0x03090000
  // | is not supported on dicts in python3.8 or less, so only allow if both
  // operands are JSObjectProxy
  if (!PyObject_TypeCheck(self, &JSObjectProxyType) || !PyObject_TypeCheck(other, &JSObjectProxyType)) {
    Py_RETURN_NOTIMPLEMENTED;
  }
  #endif
  if (!PyDict_Check(self) || !PyDict_Check(other)) {
    Py_RETURN_NOTIMPLEMENTED;
  }

  if (!PyObject_TypeCheck(self, &JSObjectProxyType) && PyObject_TypeCheck(other, &JSObjectProxyType)) {
    return PyDict_Type.tp_as_number->nb_or((PyObject *)&(self->dict), other);
  } else {
    JS::Rooted<JS::ValueArray<3>> args(GLOBAL_CX);
    args[0].setObjectOrNull(JS_NewPlainObject(GLOBAL_CX));
    args[1].setObjectOrNull(self->jsObject);  // this is null is left operand is real dict
    JS::RootedValue jValueOther(GLOBAL_CX, jsTypeFactory(GLOBAL_CX, other));
    args[2].setObject(jValueOther.toObject());

    JS::RootedObject *global = new JS::RootedObject(GLOBAL_CX, JS::GetNonCCWObjectGlobal(self->jsObject));

    // call Object.assign
    JS::RootedValue Object(GLOBAL_CX);
    JS_GetProperty(GLOBAL_CX, *global, "Object", &Object);

    JS::RootedObject rootedObject(GLOBAL_CX, Object.toObjectOrNull());
    JS::RootedValue ret(GLOBAL_CX);

    if (!JS_CallFunctionName(GLOBAL_CX, rootedObject, "assign", args, &ret)) return NULL;
    return pyTypeFactory(GLOBAL_CX, global, &ret)->getPyObject();
  }
}

PyObject *JSObjectProxyMethodDefinitions::JSObjectProxy_ior(JSObjectProxy *self, PyObject *other) {
  if (!PyDict_Check(self) || !PyDict_Check(other)) {
    Py_RETURN_NOTIMPLEMENTED;
  }

  JS::Rooted<JS::ValueArray<2>> args(GLOBAL_CX);
  args[0].setObjectOrNull(self->jsObject);
  JS::RootedValue jValueOther(GLOBAL_CX, jsTypeFactory(GLOBAL_CX, other));
  args[1].setObject(jValueOther.toObject());
>>>>>>> a0c7c140

  JS::RootedObject *global = new JS::RootedObject(GLOBAL_CX, JS::GetNonCCWObjectGlobal(self->jsObject));

  // call Object.assign
  JS::RootedValue Object(GLOBAL_CX);
  JS_GetProperty(GLOBAL_CX, *global, "Object", &Object);

  JS::RootedObject rootedObject(GLOBAL_CX, Object.toObjectOrNull());
  JS::RootedValue ret(GLOBAL_CX);
<<<<<<< HEAD

  if (!JS_CallFunctionName(GLOBAL_CX, rootedObject, "assign", args, &ret)) return NULL;
  return pyTypeFactory(GLOBAL_CX, global, &ret)->getPyObject();
=======
  if (!JS_CallFunctionName(GLOBAL_CX, rootedObject, "assign", args, &ret)) return NULL;
  Py_INCREF(self);
  return (PyObject *)self;
>>>>>>> a0c7c140
}<|MERGE_RESOLUTION|>--- conflicted
+++ resolved
@@ -285,117 +285,6 @@
   return str;
 }
 
-<<<<<<< HEAD
-PyObject *JSObjectProxyMethodDefinitions::JSObjectProxy_get_method(JSObjectProxy *self, PyObject *const *args, Py_ssize_t nargs) {
-  PyObject *key;
-  PyObject *default_value = Py_None;
-
-  if (!_PyArg_CheckPositional("get", nargs, 1, 2)) {
-    return NULL;
-  }
-  key = args[0];
-  if (nargs < 2) {
-    goto skip_optional;
-  }
-
-  default_value = args[1];
-
-skip_optional:
-
-  PyObject *value = JSObjectProxy_get(self, key);
-  if (value == Py_None) {
-    value = default_value;
-  }
-  Py_XINCREF(value);
-  return value;
-}
-
-PyObject *JSObjectProxyMethodDefinitions::JSObjectProxy_setdefault_method(JSObjectProxy *self, PyObject *const *args, Py_ssize_t nargs) {
-  PyObject *key;
-  PyObject *default_value = Py_None;
-
-  if (!_PyArg_CheckPositional("setdefault", nargs, 1, 2)) {
-    return NULL;
-  }
-  key = args[0];
-  if (nargs < 2) {
-    goto skip_optional;
-  }
-
-  default_value = args[1];
-
-skip_optional:
-
-  PyObject* value = JSObjectProxy_get(self, key);
-  if (value == Py_None) {
-    JSObjectProxy_assign(self, key, default_value);
-    Py_XINCREF(default_value);
-    return default_value;
-  }
-
-  Py_XINCREF(value);
-  return value;
-}
-
-PyObject *JSObjectProxyMethodDefinitions::JSObjectProxy_pop_method(JSObjectProxy *self, PyObject *const *args, Py_ssize_t nargs) {
-  PyObject *key;
-  PyObject *default_value = NULL;
-
-  if (!_PyArg_CheckPositional("pop", nargs, 1, 2)) {
-    return NULL;
-  }
-  key = args[0];
-  if (nargs < 2) {
-    goto skip_optional;
-  }
-  default_value = args[1];
-
-skip_optional:
-  JS::RootedId id(GLOBAL_CX);
-  if (!keyToId(key, &id)) {
-    // TODO (Caleb Aikens): raise exception here  PyObject *seq = PyTuple_New(length);
-    return NULL;
-  }
-
-  JS::RootedValue *value = new JS::RootedValue(GLOBAL_CX);
-  JS_GetPropertyById(GLOBAL_CX, self->jsObject, id, value);
-  if (value->isUndefined()) {
-    if (default_value != NULL) {
-      Py_INCREF(default_value);
-      return default_value;
-    }
-    _PyErr_SetKeyError(key);
-    return NULL;
-  } else {
-    JS::ObjectOpResult ignoredResult;
-    JS_DeletePropertyById(GLOBAL_CX, self->jsObject, id, ignoredResult);
-
-    return pyTypeFactory(GLOBAL_CX, global, value)->getPyObject();
-  }
-}
-
-PyObject *JSObjectProxyMethodDefinitions::JSObjectProxy_clear_method(JSObjectProxy *self) {
-  JS::RootedIdVector props(GLOBAL_CX);
-  if (!js::GetPropertyKeys(GLOBAL_CX, self->jsObject, JSITER_OWNONLY, &props))
-  {
-    // @TODO (Caleb Aikens) raise exception here
-    return NULL;
-  }
-
-  JS::ObjectOpResult ignoredResult;
-  size_t length = props.length();
-  for (size_t index = 0; index < length; index++) {
-    JS_DeletePropertyById(GLOBAL_CX, self->jsObject, props[index], ignoredResult);
-  }
-
-  Py_RETURN_NONE;
-}
-
-PyObject *JSObjectProxyMethodDefinitions::JSObjectProxy_copy_method(JSObjectProxy *self) {
-  JS::Rooted<JS::ValueArray<2>> args(GLOBAL_CX);
-  args[0].setObjectOrNull(JS_NewPlainObject(GLOBAL_CX));
-  args[1].setObjectOrNull(self->jsObject);
-=======
 PyObject *JSObjectProxyMethodDefinitions::JSObjectProxy_or(JSObjectProxy *self, PyObject *other) {
   #if PY_VERSION_HEX < 0x03090000
   // | is not supported on dicts in python3.8 or less, so only allow if both
@@ -440,7 +329,6 @@
   args[0].setObjectOrNull(self->jsObject);
   JS::RootedValue jValueOther(GLOBAL_CX, jsTypeFactory(GLOBAL_CX, other));
   args[1].setObject(jValueOther.toObject());
->>>>>>> a0c7c140
 
   JS::RootedObject *global = new JS::RootedObject(GLOBAL_CX, JS::GetNonCCWObjectGlobal(self->jsObject));
 
@@ -450,13 +338,129 @@
 
   JS::RootedObject rootedObject(GLOBAL_CX, Object.toObjectOrNull());
   JS::RootedValue ret(GLOBAL_CX);
-<<<<<<< HEAD
-
-  if (!JS_CallFunctionName(GLOBAL_CX, rootedObject, "assign", args, &ret)) return NULL;
-  return pyTypeFactory(GLOBAL_CX, global, &ret)->getPyObject();
-=======
   if (!JS_CallFunctionName(GLOBAL_CX, rootedObject, "assign", args, &ret)) return NULL;
   Py_INCREF(self);
   return (PyObject *)self;
->>>>>>> a0c7c140
-}+}
+
+PyObject *JSObjectProxyMethodDefinitions::JSObjectProxy_get_method(JSObjectProxy *self, PyObject *const *args, Py_ssize_t nargs) {
+  PyObject *key;
+  PyObject *default_value = Py_None;
+
+  if (!_PyArg_CheckPositional("get", nargs, 1, 2)) {
+    return NULL;
+  }
+  key = args[0];
+  if (nargs < 2) {
+    goto skip_optional;
+  }
+
+  default_value = args[1];
+
+skip_optional:
+
+  PyObject *value = JSObjectProxy_get(self, key);
+  if (value == Py_None) {
+    value = default_value;
+  }
+  Py_XINCREF(value);
+  return value;
+}
+
+PyObject *JSObjectProxyMethodDefinitions::JSObjectProxy_setdefault_method(JSObjectProxy *self, PyObject *const *args, Py_ssize_t nargs) {
+  PyObject *key;
+  PyObject *default_value = Py_None;
+
+  if (!_PyArg_CheckPositional("setdefault", nargs, 1, 2)) {
+    return NULL;
+  }
+  key = args[0];
+  if (nargs < 2) {
+    goto skip_optional;
+  }
+
+  default_value = args[1];
+
+skip_optional:
+
+  PyObject* value = JSObjectProxy_get(self, key);
+  if (value == Py_None) {
+    JSObjectProxy_assign(self, key, default_value);
+    Py_XINCREF(default_value);
+    return default_value;
+  }
+
+  Py_XINCREF(value);
+  return value;
+}
+
+PyObject *JSObjectProxyMethodDefinitions::JSObjectProxy_pop_method(JSObjectProxy *self, PyObject *const *args, Py_ssize_t nargs) {
+  PyObject *key;
+  PyObject *default_value = NULL;
+
+  if (!_PyArg_CheckPositional("pop", nargs, 1, 2)) {
+    return NULL;
+  }
+  key = args[0];
+  if (nargs < 2) {
+    goto skip_optional;
+  }
+  default_value = args[1];
+
+skip_optional:
+  JS::RootedId id(GLOBAL_CX);
+  if (!keyToId(key, &id)) {
+    // TODO (Caleb Aikens): raise exception here  PyObject *seq = PyTuple_New(length);
+    return NULL;
+  }
+
+  JS::RootedValue *value = new JS::RootedValue(GLOBAL_CX);
+  JS_GetPropertyById(GLOBAL_CX, self->jsObject, id, value);
+  if (value->isUndefined()) {
+    if (default_value != NULL) {
+      Py_INCREF(default_value);
+      return default_value;
+    }
+    _PyErr_SetKeyError(key);
+    return NULL;
+  } else {
+    JS::ObjectOpResult ignoredResult;
+    JS_DeletePropertyById(GLOBAL_CX, self->jsObject, id, ignoredResult);
+
+    return pyTypeFactory(GLOBAL_CX, global, value)->getPyObject();
+  }
+}
+
+PyObject *JSObjectProxyMethodDefinitions::JSObjectProxy_clear_method(JSObjectProxy *self) {
+  JS::RootedIdVector props(GLOBAL_CX);
+  if (!js::GetPropertyKeys(GLOBAL_CX, self->jsObject, JSITER_OWNONLY, &props))
+  {
+    // @TODO (Caleb Aikens) raise exception here
+    return NULL;
+  }
+
+  JS::ObjectOpResult ignoredResult;
+  size_t length = props.length();
+  for (size_t index = 0; index < length; index++) {
+    JS_DeletePropertyById(GLOBAL_CX, self->jsObject, props[index], ignoredResult);
+  }
+
+  Py_RETURN_NONE;
+}
+
+PyObject *JSObjectProxyMethodDefinitions::JSObjectProxy_copy_method(JSObjectProxy *self) {
+  JS::Rooted<JS::ValueArray<2>> args(GLOBAL_CX);
+  args[0].setObjectOrNull(JS_NewPlainObject(GLOBAL_CX));
+  args[1].setObjectOrNull(self->jsObject);
+  
+  JS::RootedObject *global = new JS::RootedObject(GLOBAL_CX, JS::GetNonCCWObjectGlobal(self->jsObject));
+
+  // call Object.assign
+  JS::RootedValue Object(GLOBAL_CX);
+  JS_GetProperty(GLOBAL_CX, *global, "Object", &Object);
+
+  JS::RootedObject rootedObject(GLOBAL_CX, Object.toObjectOrNull());
+  JS::RootedValue ret(GLOBAL_CX);
+  if (!JS_CallFunctionName(GLOBAL_CX, rootedObject, "assign", args, &ret)) return NULL;
+  return pyTypeFactory(GLOBAL_CX, global, &ret)->getPyObject();
+}  