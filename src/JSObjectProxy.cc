--- conflicted
+++ resolved
@@ -56,15 +56,9 @@
 
 int JSObjectProxyMethodDefinitions::JSObjectProxy_init(JSObjectProxy *self, PyObject *args, PyObject *kwds)
 {
-<<<<<<< HEAD
-  PyDict_Type.tp_init((PyObject *)self, args, kwds);
-=======
   if (PyDict_Type.tp_init((PyObject *)self, args, kwds) < 0) {
     return -1;
   }
-  // make fresh JSObject for proxy
-  self->jsObject.set(JS_NewPlainObject(GLOBAL_CX));
->>>>>>> c93913db
   return 0;
 }
 
@@ -92,32 +86,22 @@
   JS_GetPropertyById(GLOBAL_CX, self->jsObject, id, value);
 
   JS::RootedObject *global = new JS::RootedObject(GLOBAL_CX, JS::GetNonCCWObjectGlobal(self->jsObject));
-<<<<<<< HEAD
-  PyType *pyType = pyTypeFactory(GLOBAL_CX, global, value);
-  return pyType->getPyObject();
-=======
-
-  if (!value->isUndefined()) {
-    return pyTypeFactory(GLOBAL_CX, global, value)->getPyObject();
-  }
-  else {
-    // look through the methods for dispatch
-    for (size_t index = 0;; index++) {
-      const char *methodName = JSObjectProxyType.tp_methods[index].ml_name;
-      if (methodName == NULL) { // reached end of list
-        return pyTypeFactory(GLOBAL_CX, global, value)->getPyObject();
+ 
+  // look through the methods for dispatch
+  for (size_t index = 0;; index++) {
+    const char *methodName = JSObjectProxyType.tp_methods[index].ml_name;
+    if (methodName == NULL) { // reached end of list
+      return pyTypeFactory(GLOBAL_CX, global, value)->getPyObject();
+    }
+    else if (PyUnicode_Check(key)) {
+      if (strcmp(methodName, PyUnicode_AsUTF8(key)) == 0) {
+        return PyObject_GenericGetAttr((PyObject *)self, key);
       }
-      else if (PyUnicode_Check(key)) {
-        if (strcmp(methodName, PyUnicode_AsUTF8(key)) == 0) {
-          return PyObject_GenericGetAttr((PyObject *)self, key);
-        }
-      }
-      else {
-        return pyTypeFactory(GLOBAL_CX, global, value)->getPyObject();
-      }
-    }
-  }
->>>>>>> c93913db
+    }
+    else {
+      return pyTypeFactory(GLOBAL_CX, global, value)->getPyObject();
+    }
+  }
 }
 
 int JSObjectProxyMethodDefinitions::JSObjectProxy_contains(JSObjectProxy *self, PyObject *key)
