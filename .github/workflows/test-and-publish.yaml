--- conflicted
+++ resolved
@@ -113,8 +113,6 @@
             ./_spidermonkey_install/*
           key: ${{ runner.os }}-spidermonkey
           fail-on-cache-miss: true # SpiderMonkey is expected to be cached in its dedicated job
-<<<<<<< HEAD
-=======
       - name: Build pminit
         run: |
           cd python/pminit
@@ -122,7 +120,6 @@
           cd -
           mkdir -p ./dist/
           mv -v python/pminit/dist/* ./dist/
->>>>>>> c6bfc90b
       - name: Build wheel
         run: |
           echo $(poetry run python --version)
@@ -176,7 +173,6 @@
         run: |
           poetry publish \
             --no-interaction --skip-existing \
-<<<<<<< HEAD
             --username __token__ --password ${{ secrets.PYPI_API_TOKEN }}
   publish-nightly:
     # Implement a very basic Python package repository (https://peps.python.org/pep-0503/)
@@ -221,7 +217,4 @@
           path: ./
       - name: Deploy to GitHub Pages
         id: deployment
-        uses: actions/deploy-pages@v2
-=======
-            --username __token__ --password ${{ secrets.PYPI_API_TOKEN }}
->>>>>>> c6bfc90b
+        uses: actions/deploy-pages@v2