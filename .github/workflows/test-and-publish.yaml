--- conflicted
+++ resolved
@@ -115,13 +115,9 @@
             brew install cmake doxygen graphviz pkg-config wget coreutils # `coreutils` installs the `realpath` command
           fi
           echo "Installing python deps"
-<<<<<<< HEAD
-          poetry install --no-root --only=dev
-=======
           poetry self add "poetry-dynamic-versioning[plugin]"
           poetry env use python3 # use the correct Python version we've set up
-          poetry install --no-root
->>>>>>> 642df5aa
+          poetry install --no-root --only=dev
           echo "Installed Dependencies"
       - name: Use cached spidermonkey build
         uses: actions/cache@v3
@@ -149,11 +145,7 @@
           path: ./dist/
       - name: Run Python tests (pytest)
         run: |
-<<<<<<< HEAD
-          poetry run python -m pip install ./dist/*
-=======
-          poetry run python -m pip install --force-reinstall ./dist/*.whl
->>>>>>> 642df5aa
+          poetry run python -m pip install --force-reinstall ./dist/*
           poetry run python -m pytest tests/python
   sdist:
     runs-on: ubuntu-20.04
