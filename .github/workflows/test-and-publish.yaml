--- conflicted
+++ resolved
@@ -166,12 +166,9 @@
             brew install cmake doxygen pkg-config wget coreutils # `coreutils` installs the `realpath` command
           else # windows
             ln -s -f ./python.exe "$(which python)"_d.exe
-<<<<<<< HEAD
-=======
             for fileName in `find "$(dirname "$(which python)")/libs/" -maxdepth 1 -type f -exec echo {} \;`; do
               ln -s -f $fileName "${fileName%.lib}_d.lib"
             done
->>>>>>> 8c700e41
           fi
           echo "Installing python deps"
           poetry self add "poetry-dynamic-versioning[plugin]"
