--- conflicted
+++ resolved
@@ -78,10 +78,6 @@
  */
 bool empty() const override;
 
-<<<<<<< HEAD
-
-private:
-=======
 /**
  * @brief Appends a callback to the queue of FinalizationRegistry callbacks
  *
@@ -99,9 +95,9 @@
 bool runFinalizationRegistryCallbacks(JSContext *cx);
 
 private:
+
 using FunctionVector = JS::GCVector<JSFunction *, 0, js::SystemAllocPolicy>;
 JS::PersistentRooted<FunctionVector> finalizationRegistryCallbacks;
->>>>>>> 5ed221b0
 
 /**
  * @brief Capture this JobQueue's current job queue as a SavedJobQueue and return it,
