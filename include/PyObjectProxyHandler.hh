/**
 * @file PyObjectProxyHandler.hh
 * @author Caleb Aikens (caleb@distributive.network)
 * @brief Structs for creating JS proxy objects. Used for default object coercion
 * @date 2024-01-25
 *
 * @copyright Copyright (c) 2023 Distributive Corp.
 *
 */

#ifndef PythonMonkey_PyObjectProxy_
#define PythonMonkey_PyObjectProxy_

#include "include/PyDictOrObjectProxyHandler.hh"
#include <jsapi.h>
#include <js/Proxy.h>

#include <Python.h>

/**
 * @brief This struct is the ProxyHandler for JS Proxy Objects pythonmonkey creates to handle coercion from python objects to JS Objects
 *
 */
struct PyObjectProxyHandler : public PyDictOrObjectProxyHandler {
public:
  PyObjectProxyHandler() : PyDictOrObjectProxyHandler(&family) {};
  static const char family;

  /**
   * @brief [[OwnPropertyKeys]]
   *
   * @param cx - pointer to JSContext
   * @param proxy - The proxy object who's keys we output
   * @param props - out-parameter of object IDs
   * @return true - call succeeded
   * @return false - call failed and an exception has been raised
   */
  bool ownPropertyKeys(JSContext *cx, JS::HandleObject proxy,
    JS::MutableHandleIdVector props) const override;
  /**
   * @brief [[Delete]]
   *
   * @param cx - pointer to JSContext
   * @param proxy - The proxy object who's property we wish to delete
   * @param id - The key we wish to delete
<<<<<<< HEAD
   * @param result - operation result
=======
   * @param result - whether the call succeeded or not
>>>>>>> 4414c945
   * @return true - call succeeded
   * @return false - call failed and an exception has been raised
   */
  bool delete_(JSContext *cx, JS::HandleObject proxy, JS::HandleId id,
    JS::ObjectOpResult &result) const override;
  /**
   * @brief [[HasProperty]]
   *
   * @param cx - pointer to JSContext
   * @param proxy - The proxy object who's propery we wish to check
   * @param id - key value of the property to check
   * @param bp - out-paramter: true if object has property, false if not
   * @return true - call succeeded
   * @return false - call failed and an exception has been raised
   */
  bool has(JSContext *cx, JS::HandleObject proxy, JS::HandleId id,
    bool *bp) const override;
  /**
   * @brief [[Set]]
   *
   * @param cx pointer to JSContext
   * @param proxy The proxy object who's property we wish to set
   * @param id Key of the property we wish to set
   * @param v Value that we wish to set the property to
<<<<<<< HEAD
   * @param result operation result
=======
   * @param receiver The `this` value to use when executing any code
   * @param result whether or not the call succeeded
>>>>>>> 4414c945
   * @return true call succeed
   * @return false call failed and an exception has been raised
   */
  bool set(JSContext *cx, JS::HandleObject proxy, JS::HandleId id,
    JS::HandleValue v, JS::HandleValue receiver,
    JS::ObjectOpResult &result) const override;
  /**
   * @brief [[Enumerate]]
   *
   * @param cx - pointer to JSContext
   * @param proxy - The proxy object who's keys we output
   * @param props - out-parameter of object IDs
   * @return true - call succeeded
   * @return false - call failed and an exception has been raised
   */
  bool enumerate(JSContext *cx, JS::HandleObject proxy,
    JS::MutableHandleIdVector props) const override;
<<<<<<< HEAD
=======

>>>>>>> 4414c945
  /**
   * @brief  Returns true if `id` is in `proxy`, false otherwise
   *
   * @param cx pointer to JSContext
   * @param proxy The proxy object who's property we wish to check
   * @param id  Key of the property we wish to check
   * @param bp out-paramter: true if object has property, false if not
   * @return true call succeeded
   * @return false call failed and an exception has been raised
   */
  bool hasOwn(JSContext *cx, JS::HandleObject proxy, JS::HandleId id,
    bool *bp) const override;

  /**
<<<<<<< HEAD
=======
   * @brief Returns vector of proxy's own keys
>>>>>>> 4414c945
   *
   * @param cx - Pointer to the JSContext
   * @param proxy - the proxy object
   * @param props - out parameter, the vector of proxy's own keys
   * @return true - the call succeeded
   * @return false - the call failed and an exception has been raised
   */
  bool getOwnEnumerablePropertyKeys(
    JSContext *cx, JS::HandleObject proxy,
    JS::MutableHandleIdVector props) const override;

  bool getOwnPropertyDescriptor(
    JSContext *cx, JS::HandleObject proxy, JS::HandleId id,
    JS::MutableHandle<mozilla::Maybe<JS::PropertyDescriptor>> desc
  ) const override;

  bool defineProperty(JSContext *cx, JS::HandleObject proxy,
    JS::HandleId id,
    JS::Handle<JS::PropertyDescriptor> desc,
    JS::ObjectOpResult &result) const override;

  bool getBuiltinClass(JSContext *cx, JS::HandleObject proxy, js::ESClass *cls) const override;
};

#endif<|MERGE_RESOLUTION|>--- conflicted
+++ resolved
@@ -43,11 +43,7 @@
    * @param cx - pointer to JSContext
    * @param proxy - The proxy object who's property we wish to delete
    * @param id - The key we wish to delete
-<<<<<<< HEAD
-   * @param result - operation result
-=======
    * @param result - whether the call succeeded or not
->>>>>>> 4414c945
    * @return true - call succeeded
    * @return false - call failed and an exception has been raised
    */
@@ -72,12 +68,8 @@
    * @param proxy The proxy object who's property we wish to set
    * @param id Key of the property we wish to set
    * @param v Value that we wish to set the property to
-<<<<<<< HEAD
-   * @param result operation result
-=======
    * @param receiver The `this` value to use when executing any code
    * @param result whether or not the call succeeded
->>>>>>> 4414c945
    * @return true call succeed
    * @return false call failed and an exception has been raised
    */
@@ -95,10 +87,7 @@
    */
   bool enumerate(JSContext *cx, JS::HandleObject proxy,
     JS::MutableHandleIdVector props) const override;
-<<<<<<< HEAD
-=======
 
->>>>>>> 4414c945
   /**
    * @brief  Returns true if `id` is in `proxy`, false otherwise
    *
@@ -113,10 +102,7 @@
     bool *bp) const override;
 
   /**
-<<<<<<< HEAD
-=======
    * @brief Returns vector of proxy's own keys
->>>>>>> 4414c945
    *
    * @param cx - Pointer to the JSContext
    * @param proxy - the proxy object
