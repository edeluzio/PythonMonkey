/**
 * @file PyType.hh
 * @author Caleb Aikens (caleb@distributive.network) & Giovanni Tedesco (giovanni@distributive.network)
 * @brief Struct representing python types
 * @version 0.1
 * @date 2022-07-27
 *
 * @copyright Copyright (c) 2022
 *
 */

#ifndef PythonMonkey_PyType_
#define PythonMonkey_PyType_

#include "TypeEnum.hh"

#include <Python.h>

/**
 * @brief Abstract struct that serves as a base for the different type relations in C++/Python
 */
struct PyType {
public:
  PyType();
  PyType(PyObject *object);
  const TYPE returnType = TYPE::DEFAULT;
  PyObject *getPyObject();
  ~PyType();

protected:
<<<<<<< HEAD
  PyObject *pyObject;
=======
  virtual void print(std::ostream &os) const = 0;
  PyObject *pyObject = nullptr;
>>>>>>> e16b3b5c
};
#endif<|MERGE_RESOLUTION|>--- conflicted
+++ resolved
@@ -28,11 +28,6 @@
   ~PyType();
 
 protected:
-<<<<<<< HEAD
-  PyObject *pyObject;
-=======
-  virtual void print(std::ostream &os) const = 0;
   PyObject *pyObject = nullptr;
->>>>>>> e16b3b5c
 };
 #endif